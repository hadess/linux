--- conflicted
+++ resolved
@@ -45,11 +45,8 @@
 static u32 media_count;
 
 struct tipc_bearer tipc_bearers[MAX_BEARERS];
-<<<<<<< HEAD
-=======
 
 static void bearer_disable(struct tipc_bearer *b_ptr);
->>>>>>> d762f438
 
 /**
  * media_name_valid - validate media name
@@ -498,10 +495,6 @@
 		warn("Bearer <%s> rejected, illegal name\n", name);
 		return -EINVAL;
 	}
-<<<<<<< HEAD
-	if (!tipc_addr_domain_valid(disc_domain) ||
-	    !tipc_in_scope(disc_domain, tipc_own_addr)) {
-=======
 	if (tipc_addr_domain_valid(disc_domain) &&
 	    (disc_domain != tipc_own_addr)) {
 		if (tipc_in_scope(disc_domain, tipc_own_addr)) {
@@ -511,7 +504,6 @@
 			res = 0;   /* accept specified node in own cluster */
 	}
 	if (res) {
->>>>>>> d762f438
 		warn("Bearer <%s> rejected, illegal discovery domain\n", name);
 		return -EINVAL;
 	}
@@ -579,16 +571,6 @@
 	b_ptr->priority = priority;
 	INIT_LIST_HEAD(&b_ptr->cong_links);
 	INIT_LIST_HEAD(&b_ptr->links);
-<<<<<<< HEAD
-	b_ptr->link_req = tipc_disc_init_link_req(b_ptr, &m_ptr->bcast_addr,
-						  disc_domain);
-	spin_lock_init(&b_ptr->lock);
-	write_unlock_bh(&tipc_net_lock);
-	info("Enabled bearer <%s>, discovery domain %s, priority %u\n",
-	     name, tipc_addr_string_fill(addr_string, disc_domain), priority);
-	return 0;
-failed:
-=======
 	spin_lock_init(&b_ptr->lock);
 
 	res = tipc_disc_create(b_ptr, &m_ptr->bcast_addr, disc_domain);
@@ -601,7 +583,6 @@
 	info("Enabled bearer <%s>, discovery domain %s, priority %u\n",
 	     name, tipc_addr_string_fill(addr_string, disc_domain), priority);
 exit:
->>>>>>> d762f438
 	write_unlock_bh(&tipc_net_lock);
 	return res;
 }
@@ -652,23 +633,14 @@
 	struct link *temp_l_ptr;
 
 	info("Disabling bearer <%s>\n", b_ptr->name);
-<<<<<<< HEAD
-	tipc_disc_stop_link_req(b_ptr->link_req);
 	spin_lock_bh(&b_ptr->lock);
-	b_ptr->link_req = NULL;
-=======
-	spin_lock_bh(&b_ptr->lock);
->>>>>>> d762f438
 	b_ptr->blocked = 1;
 	b_ptr->media->disable_bearer(b_ptr);
 	list_for_each_entry_safe(l_ptr, temp_l_ptr, &b_ptr->links, link_list) {
 		tipc_link_delete(l_ptr);
 	}
-<<<<<<< HEAD
-=======
 	if (b_ptr->link_req)
 		tipc_disc_delete(b_ptr->link_req);
->>>>>>> d762f438
 	spin_unlock_bh(&b_ptr->lock);
 	memset(b_ptr, 0, sizeof(struct tipc_bearer));
 }
