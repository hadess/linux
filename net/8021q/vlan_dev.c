--- conflicted
+++ resolved
@@ -616,11 +616,7 @@
 		return -ENOMEM;
 
 	/* Get vlan's reference to real_dev */
-<<<<<<< HEAD
-	dev_hold(real_dev);
-=======
 	dev_hold_track(real_dev, &vlan->dev_tracker, GFP_KERNEL);
->>>>>>> 754e0b0e
 
 	return 0;
 }
@@ -860,9 +856,6 @@
 
 	free_percpu(vlan->vlan_pcpu_stats);
 	vlan->vlan_pcpu_stats = NULL;
-
-	/* Get rid of the vlan's reference to real_dev */
-	dev_put(vlan->real_dev);
 }
 
 void vlan_setup(struct net_device *dev)
