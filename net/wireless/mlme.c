/*
 * cfg80211 MLME SAP interface
 *
 * Copyright (c) 2009, Jouni Malinen <j@w1.fi>
 */

#include <linux/kernel.h>
#include <linux/module.h>
#include <linux/netdevice.h>
#include <linux/nl80211.h>
#include <linux/slab.h>
#include <linux/wireless.h>
#include <net/cfg80211.h>
#include <net/iw_handler.h>
#include "core.h"
#include "nl80211.h"

void cfg80211_send_rx_auth(struct net_device *dev, const u8 *buf, size_t len)
{
	struct wireless_dev *wdev = dev->ieee80211_ptr;
	struct wiphy *wiphy = wdev->wiphy;
	struct cfg80211_registered_device *rdev = wiphy_to_dev(wiphy);
	struct ieee80211_mgmt *mgmt = (struct ieee80211_mgmt *)buf;
	u8 *bssid = mgmt->bssid;
	int i;
	u16 status = le16_to_cpu(mgmt->u.auth.status_code);
	bool done = false;

	wdev_lock(wdev);

	for (i = 0; i < MAX_AUTH_BSSES; i++) {
		if (wdev->authtry_bsses[i] &&
		    memcmp(wdev->authtry_bsses[i]->pub.bssid, bssid,
							ETH_ALEN) == 0) {
			if (status == WLAN_STATUS_SUCCESS) {
				wdev->auth_bsses[i] = wdev->authtry_bsses[i];
			} else {
				cfg80211_unhold_bss(wdev->authtry_bsses[i]);
				cfg80211_put_bss(&wdev->authtry_bsses[i]->pub);
			}
			wdev->authtry_bsses[i] = NULL;
			done = true;
			break;
		}
	}

	if (done) {
		nl80211_send_rx_auth(rdev, dev, buf, len, GFP_KERNEL);
		cfg80211_sme_rx_auth(dev, buf, len);
	}

	wdev_unlock(wdev);
}
EXPORT_SYMBOL(cfg80211_send_rx_auth);

void cfg80211_send_rx_assoc(struct net_device *dev, const u8 *buf, size_t len)
{
	u16 status_code;
	struct wireless_dev *wdev = dev->ieee80211_ptr;
	struct wiphy *wiphy = wdev->wiphy;
	struct cfg80211_registered_device *rdev = wiphy_to_dev(wiphy);
	struct ieee80211_mgmt *mgmt = (struct ieee80211_mgmt *)buf;
	u8 *ie = mgmt->u.assoc_resp.variable;
	int i, ieoffs = offsetof(struct ieee80211_mgmt, u.assoc_resp.variable);
	struct cfg80211_internal_bss *bss = NULL;

	wdev_lock(wdev);

	status_code = le16_to_cpu(mgmt->u.assoc_resp.status_code);

	/*
	 * This is a bit of a hack, we don't notify userspace of
	 * a (re-)association reply if we tried to send a reassoc
	 * and got a reject -- we only try again with an assoc
	 * frame instead of reassoc.
	 */
	if (status_code != WLAN_STATUS_SUCCESS && wdev->conn &&
	    cfg80211_sme_failed_reassoc(wdev))
		goto out;

	nl80211_send_rx_assoc(rdev, dev, buf, len, GFP_KERNEL);

	if (status_code == WLAN_STATUS_SUCCESS) {
		for (i = 0; i < MAX_AUTH_BSSES; i++) {
			if (!wdev->auth_bsses[i])
				continue;
			if (memcmp(wdev->auth_bsses[i]->pub.bssid, mgmt->bssid,
				   ETH_ALEN) == 0) {
				bss = wdev->auth_bsses[i];
				wdev->auth_bsses[i] = NULL;
				/* additional reference to drop hold */
				cfg80211_ref_bss(bss);
				break;
			}
		}

		/*
		 * We might be coming here because the driver reported
		 * a successful association at the same time as the
		 * user requested a deauth. In that case, we will have
		 * removed the BSS from the auth_bsses list due to the
		 * deauth request when the assoc response makes it. If
		 * the two code paths acquire the lock the other way
		 * around, that's just the standard situation of a
		 * deauth being requested while connected.
		 */
		if (!bss)
			goto out;
	} else if (wdev->conn) {
		cfg80211_sme_failed_assoc(wdev);
		/*
		 * do not call connect_result() now because the
		 * sme will schedule work that does it later.
		 */
		goto out;
	}

	if (!wdev->conn && wdev->sme_state == CFG80211_SME_IDLE) {
		/*
		 * This is for the userspace SME, the CONNECTING
		 * state will be changed to CONNECTED by
		 * __cfg80211_connect_result() below.
		 */
		wdev->sme_state = CFG80211_SME_CONNECTING;
	}

	/* this consumes one bss reference (unless bss is NULL) */
	__cfg80211_connect_result(dev, mgmt->bssid, NULL, 0, ie, len - ieoffs,
				  status_code,
				  status_code == WLAN_STATUS_SUCCESS,
				  bss ? &bss->pub : NULL);
	/* drop hold now, and also reference acquired above */
	if (bss) {
		cfg80211_unhold_bss(bss);
		cfg80211_put_bss(&bss->pub);
	}

 out:
	wdev_unlock(wdev);
}
EXPORT_SYMBOL(cfg80211_send_rx_assoc);

void __cfg80211_send_deauth(struct net_device *dev,
				   const u8 *buf, size_t len)
{
	struct wireless_dev *wdev = dev->ieee80211_ptr;
	struct wiphy *wiphy = wdev->wiphy;
	struct cfg80211_registered_device *rdev = wiphy_to_dev(wiphy);
	struct ieee80211_mgmt *mgmt = (struct ieee80211_mgmt *)buf;
	const u8 *bssid = mgmt->bssid;
	int i;
	bool found = false;

	ASSERT_WDEV_LOCK(wdev);

	if (wdev->current_bss &&
	    memcmp(wdev->current_bss->pub.bssid, bssid, ETH_ALEN) == 0) {
		cfg80211_unhold_bss(wdev->current_bss);
		cfg80211_put_bss(&wdev->current_bss->pub);
		wdev->current_bss = NULL;
		found = true;
	} else for (i = 0; i < MAX_AUTH_BSSES; i++) {
		if (wdev->auth_bsses[i] &&
		    memcmp(wdev->auth_bsses[i]->pub.bssid, bssid, ETH_ALEN) == 0) {
			cfg80211_unhold_bss(wdev->auth_bsses[i]);
			cfg80211_put_bss(&wdev->auth_bsses[i]->pub);
			wdev->auth_bsses[i] = NULL;
			found = true;
			break;
		}
		if (wdev->authtry_bsses[i] &&
		    memcmp(wdev->authtry_bsses[i]->pub.bssid, bssid, ETH_ALEN) == 0) {
			cfg80211_unhold_bss(wdev->authtry_bsses[i]);
			cfg80211_put_bss(&wdev->authtry_bsses[i]->pub);
			wdev->authtry_bsses[i] = NULL;
			found = true;
			break;
		}
	}

	if (!found)
		return;

	nl80211_send_deauth(rdev, dev, buf, len, GFP_KERNEL);

	if (wdev->sme_state == CFG80211_SME_CONNECTED) {
		u16 reason_code;
		bool from_ap;

		reason_code = le16_to_cpu(mgmt->u.deauth.reason_code);

		from_ap = memcmp(mgmt->sa, dev->dev_addr, ETH_ALEN) != 0;
		__cfg80211_disconnected(dev, NULL, 0, reason_code, from_ap);
	} else if (wdev->sme_state == CFG80211_SME_CONNECTING) {
		__cfg80211_connect_result(dev, mgmt->bssid, NULL, 0, NULL, 0,
					  WLAN_STATUS_UNSPECIFIED_FAILURE,
					  false, NULL);
	}
}
EXPORT_SYMBOL(__cfg80211_send_deauth);

void cfg80211_send_deauth(struct net_device *dev, const u8 *buf, size_t len)
{
	struct wireless_dev *wdev = dev->ieee80211_ptr;

	wdev_lock(wdev);
	__cfg80211_send_deauth(dev, buf, len);
	wdev_unlock(wdev);
}
EXPORT_SYMBOL(cfg80211_send_deauth);

void __cfg80211_send_disassoc(struct net_device *dev,
				     const u8 *buf, size_t len)
{
	struct wireless_dev *wdev = dev->ieee80211_ptr;
	struct wiphy *wiphy = wdev->wiphy;
	struct cfg80211_registered_device *rdev = wiphy_to_dev(wiphy);
	struct ieee80211_mgmt *mgmt = (struct ieee80211_mgmt *)buf;
	const u8 *bssid = mgmt->bssid;
	int i;
	u16 reason_code;
	bool from_ap;
	bool done = false;

	ASSERT_WDEV_LOCK(wdev);

	nl80211_send_disassoc(rdev, dev, buf, len, GFP_KERNEL);

	if (wdev->sme_state != CFG80211_SME_CONNECTED)
		return;

	if (wdev->current_bss &&
	    memcmp(wdev->current_bss->pub.bssid, bssid, ETH_ALEN) == 0) {
		for (i = 0; i < MAX_AUTH_BSSES; i++) {
			if (wdev->authtry_bsses[i] || wdev->auth_bsses[i])
				continue;
			wdev->auth_bsses[i] = wdev->current_bss;
			wdev->current_bss = NULL;
			done = true;
			cfg80211_sme_disassoc(dev, i);
			break;
		}
		WARN_ON(!done);
	} else
		WARN_ON(1);


	reason_code = le16_to_cpu(mgmt->u.disassoc.reason_code);

	from_ap = memcmp(mgmt->sa, dev->dev_addr, ETH_ALEN) != 0;
	__cfg80211_disconnected(dev, NULL, 0, reason_code, from_ap);
}
EXPORT_SYMBOL(__cfg80211_send_disassoc);

void cfg80211_send_disassoc(struct net_device *dev, const u8 *buf, size_t len)
{
	struct wireless_dev *wdev = dev->ieee80211_ptr;

	wdev_lock(wdev);
	__cfg80211_send_disassoc(dev, buf, len);
	wdev_unlock(wdev);
}
EXPORT_SYMBOL(cfg80211_send_disassoc);

static void __cfg80211_auth_remove(struct wireless_dev *wdev, const u8 *addr)
{
	int i;
	bool done = false;

	ASSERT_WDEV_LOCK(wdev);

	for (i = 0; addr && i < MAX_AUTH_BSSES; i++) {
		if (wdev->authtry_bsses[i] &&
		    memcmp(wdev->authtry_bsses[i]->pub.bssid,
			   addr, ETH_ALEN) == 0) {
			cfg80211_unhold_bss(wdev->authtry_bsses[i]);
			cfg80211_put_bss(&wdev->authtry_bsses[i]->pub);
			wdev->authtry_bsses[i] = NULL;
			done = true;
			break;
		}
	}

	WARN_ON(!done);
}

void __cfg80211_auth_canceled(struct net_device *dev, const u8 *addr)
{
	__cfg80211_auth_remove(dev->ieee80211_ptr, addr);
}
EXPORT_SYMBOL(__cfg80211_auth_canceled);

void cfg80211_send_auth_timeout(struct net_device *dev, const u8 *addr)
{
	struct wireless_dev *wdev = dev->ieee80211_ptr;
	struct wiphy *wiphy = wdev->wiphy;
	struct cfg80211_registered_device *rdev = wiphy_to_dev(wiphy);

	wdev_lock(wdev);

	nl80211_send_auth_timeout(rdev, dev, addr, GFP_KERNEL);
	if (wdev->sme_state == CFG80211_SME_CONNECTING)
		__cfg80211_connect_result(dev, addr, NULL, 0, NULL, 0,
					  WLAN_STATUS_UNSPECIFIED_FAILURE,
					  false, NULL);

	__cfg80211_auth_remove(wdev, addr);

	wdev_unlock(wdev);
}
EXPORT_SYMBOL(cfg80211_send_auth_timeout);

void cfg80211_send_assoc_timeout(struct net_device *dev, const u8 *addr)
{
	struct wireless_dev *wdev = dev->ieee80211_ptr;
	struct wiphy *wiphy = wdev->wiphy;
	struct cfg80211_registered_device *rdev = wiphy_to_dev(wiphy);
	int i;
	bool done = false;

	wdev_lock(wdev);

	nl80211_send_assoc_timeout(rdev, dev, addr, GFP_KERNEL);
	if (wdev->sme_state == CFG80211_SME_CONNECTING)
		__cfg80211_connect_result(dev, addr, NULL, 0, NULL, 0,
					  WLAN_STATUS_UNSPECIFIED_FAILURE,
					  false, NULL);

	for (i = 0; addr && i < MAX_AUTH_BSSES; i++) {
		if (wdev->auth_bsses[i] &&
		    memcmp(wdev->auth_bsses[i]->pub.bssid,
			   addr, ETH_ALEN) == 0) {
			cfg80211_unhold_bss(wdev->auth_bsses[i]);
			cfg80211_put_bss(&wdev->auth_bsses[i]->pub);
			wdev->auth_bsses[i] = NULL;
			done = true;
			break;
		}
	}

	WARN_ON(!done);

	wdev_unlock(wdev);
}
EXPORT_SYMBOL(cfg80211_send_assoc_timeout);

void cfg80211_michael_mic_failure(struct net_device *dev, const u8 *addr,
				  enum nl80211_key_type key_type, int key_id,
				  const u8 *tsc, gfp_t gfp)
{
	struct wiphy *wiphy = dev->ieee80211_ptr->wiphy;
	struct cfg80211_registered_device *rdev = wiphy_to_dev(wiphy);
#ifdef CONFIG_CFG80211_WEXT
	union iwreq_data wrqu;
	char *buf = kmalloc(128, gfp);

	if (buf) {
		sprintf(buf, "MLME-MICHAELMICFAILURE.indication("
			"keyid=%d %scast addr=%pM)", key_id,
			key_type == NL80211_KEYTYPE_GROUP ? "broad" : "uni",
			addr);
		memset(&wrqu, 0, sizeof(wrqu));
		wrqu.data.length = strlen(buf);
		wireless_send_event(dev, IWEVCUSTOM, &wrqu, buf);
		kfree(buf);
	}
#endif

	nl80211_michael_mic_failure(rdev, dev, addr, key_type, key_id, tsc, gfp);
}
EXPORT_SYMBOL(cfg80211_michael_mic_failure);

/* some MLME handling for userspace SME */
int __cfg80211_mlme_auth(struct cfg80211_registered_device *rdev,
			 struct net_device *dev,
			 struct ieee80211_channel *chan,
			 enum nl80211_auth_type auth_type,
			 const u8 *bssid,
			 const u8 *ssid, int ssid_len,
			 const u8 *ie, int ie_len,
			 const u8 *key, int key_len, int key_idx,
			 bool local_state_change)
{
	struct wireless_dev *wdev = dev->ieee80211_ptr;
	struct cfg80211_auth_request req;
	struct cfg80211_internal_bss *bss;
	int i, err, slot = -1, nfree = 0;

	ASSERT_WDEV_LOCK(wdev);

	if (auth_type == NL80211_AUTHTYPE_SHARED_KEY)
		if (!key || !key_len || key_idx < 0 || key_idx > 4)
			return -EINVAL;

	if (wdev->current_bss &&
	    memcmp(bssid, wdev->current_bss->pub.bssid, ETH_ALEN) == 0)
		return -EALREADY;

	for (i = 0; i < MAX_AUTH_BSSES; i++) {
		if (wdev->authtry_bsses[i] &&
		    memcmp(bssid, wdev->authtry_bsses[i]->pub.bssid,
						ETH_ALEN) == 0)
			return -EALREADY;
		if (wdev->auth_bsses[i] &&
		    memcmp(bssid, wdev->auth_bsses[i]->pub.bssid,
						ETH_ALEN) == 0)
			return -EALREADY;
	}

	memset(&req, 0, sizeof(req));

	req.local_state_change = local_state_change;
	req.ie = ie;
	req.ie_len = ie_len;
	req.auth_type = auth_type;
	req.bss = cfg80211_get_bss(&rdev->wiphy, chan, bssid, ssid, ssid_len,
				   WLAN_CAPABILITY_ESS, WLAN_CAPABILITY_ESS);
	req.key = key;
	req.key_len = key_len;
	req.key_idx = key_idx;
	if (!req.bss)
		return -ENOENT;

	bss = bss_from_pub(req.bss);

	for (i = 0; i < MAX_AUTH_BSSES; i++) {
		if (!wdev->auth_bsses[i] && !wdev->authtry_bsses[i]) {
			slot = i;
			nfree++;
		}
	}

	/* we need one free slot for disassoc and one for this auth */
	if (nfree < 2) {
		err = -ENOSPC;
		goto out;
	}

	if (local_state_change)
		wdev->auth_bsses[slot] = bss;
	else
		wdev->authtry_bsses[slot] = bss;
	cfg80211_hold_bss(bss);

	err = rdev->ops->auth(&rdev->wiphy, dev, &req);
	if (err) {
		if (local_state_change)
			wdev->auth_bsses[slot] = NULL;
		else
			wdev->authtry_bsses[slot] = NULL;
		cfg80211_unhold_bss(bss);
	}

 out:
	if (err)
		cfg80211_put_bss(req.bss);
	return err;
}

int cfg80211_mlme_auth(struct cfg80211_registered_device *rdev,
		       struct net_device *dev, struct ieee80211_channel *chan,
		       enum nl80211_auth_type auth_type, const u8 *bssid,
		       const u8 *ssid, int ssid_len,
		       const u8 *ie, int ie_len,
		       const u8 *key, int key_len, int key_idx,
		       bool local_state_change)
{
	int err;

	wdev_lock(dev->ieee80211_ptr);
	err = __cfg80211_mlme_auth(rdev, dev, chan, auth_type, bssid,
				   ssid, ssid_len, ie, ie_len,
				   key, key_len, key_idx, local_state_change);
	wdev_unlock(dev->ieee80211_ptr);

	return err;
}

int __cfg80211_mlme_assoc(struct cfg80211_registered_device *rdev,
			  struct net_device *dev,
			  struct ieee80211_channel *chan,
			  const u8 *bssid, const u8 *prev_bssid,
			  const u8 *ssid, int ssid_len,
			  const u8 *ie, int ie_len, bool use_mfp,
			  struct cfg80211_crypto_settings *crypt)
{
	struct wireless_dev *wdev = dev->ieee80211_ptr;
	struct cfg80211_assoc_request req;
	struct cfg80211_internal_bss *bss;
	int i, err, slot = -1;
	bool was_connected = false;

	ASSERT_WDEV_LOCK(wdev);

	memset(&req, 0, sizeof(req));

	if (wdev->current_bss && prev_bssid &&
	    memcmp(wdev->current_bss->pub.bssid, prev_bssid, ETH_ALEN) == 0) {
		/*
		 * Trying to reassociate: Allow this to proceed and let the old
		 * association to be dropped when the new one is completed.
		 */
		if (wdev->sme_state == CFG80211_SME_CONNECTED) {
			was_connected = true;
			wdev->sme_state = CFG80211_SME_CONNECTING;
		}
	} else if (wdev->current_bss)
		return -EALREADY;

	req.ie = ie;
	req.ie_len = ie_len;
	memcpy(&req.crypto, crypt, sizeof(req.crypto));
	req.use_mfp = use_mfp;
	req.prev_bssid = prev_bssid;
	req.bss = cfg80211_get_bss(&rdev->wiphy, chan, bssid, ssid, ssid_len,
				   WLAN_CAPABILITY_ESS, WLAN_CAPABILITY_ESS);
	if (!req.bss) {
		if (was_connected)
			wdev->sme_state = CFG80211_SME_CONNECTED;
		return -ENOENT;
	}

	bss = bss_from_pub(req.bss);

	for (i = 0; i < MAX_AUTH_BSSES; i++) {
		if (bss == wdev->auth_bsses[i]) {
			slot = i;
			break;
		}
	}

	if (slot < 0) {
		err = -ENOTCONN;
		goto out;
	}

	err = rdev->ops->assoc(&rdev->wiphy, dev, &req);
 out:
	if (err && was_connected)
		wdev->sme_state = CFG80211_SME_CONNECTED;
	/* still a reference in wdev->auth_bsses[slot] */
	cfg80211_put_bss(req.bss);
	return err;
}

int cfg80211_mlme_assoc(struct cfg80211_registered_device *rdev,
			struct net_device *dev,
			struct ieee80211_channel *chan,
			const u8 *bssid, const u8 *prev_bssid,
			const u8 *ssid, int ssid_len,
			const u8 *ie, int ie_len, bool use_mfp,
			struct cfg80211_crypto_settings *crypt)
{
	struct wireless_dev *wdev = dev->ieee80211_ptr;
	int err;

	wdev_lock(wdev);
	err = __cfg80211_mlme_assoc(rdev, dev, chan, bssid, prev_bssid,
				    ssid, ssid_len, ie, ie_len, use_mfp, crypt);
	wdev_unlock(wdev);

	return err;
}

int __cfg80211_mlme_deauth(struct cfg80211_registered_device *rdev,
			   struct net_device *dev, const u8 *bssid,
			   const u8 *ie, int ie_len, u16 reason,
			   bool local_state_change)
{
	struct wireless_dev *wdev = dev->ieee80211_ptr;
	struct cfg80211_deauth_request req;
	int i;

	ASSERT_WDEV_LOCK(wdev);

	memset(&req, 0, sizeof(req));
	req.reason_code = reason;
	req.local_state_change = local_state_change;
	req.ie = ie;
	req.ie_len = ie_len;
	if (wdev->current_bss &&
	    memcmp(wdev->current_bss->pub.bssid, bssid, ETH_ALEN) == 0) {
		req.bss = &wdev->current_bss->pub;
	} else for (i = 0; i < MAX_AUTH_BSSES; i++) {
		if (wdev->auth_bsses[i] &&
		    memcmp(bssid, wdev->auth_bsses[i]->pub.bssid, ETH_ALEN) == 0) {
			req.bss = &wdev->auth_bsses[i]->pub;
			break;
		}
		if (wdev->authtry_bsses[i] &&
		    memcmp(bssid, wdev->authtry_bsses[i]->pub.bssid, ETH_ALEN) == 0) {
			req.bss = &wdev->authtry_bsses[i]->pub;
			break;
		}
	}

	if (!req.bss)
		return -ENOTCONN;

	return rdev->ops->deauth(&rdev->wiphy, dev, &req, wdev);
}

int cfg80211_mlme_deauth(struct cfg80211_registered_device *rdev,
			 struct net_device *dev, const u8 *bssid,
			 const u8 *ie, int ie_len, u16 reason,
			 bool local_state_change)
{
	struct wireless_dev *wdev = dev->ieee80211_ptr;
	int err;

	wdev_lock(wdev);
	err = __cfg80211_mlme_deauth(rdev, dev, bssid, ie, ie_len, reason,
				     local_state_change);
	wdev_unlock(wdev);

	return err;
}

static int __cfg80211_mlme_disassoc(struct cfg80211_registered_device *rdev,
				    struct net_device *dev, const u8 *bssid,
				    const u8 *ie, int ie_len, u16 reason,
				    bool local_state_change)
{
	struct wireless_dev *wdev = dev->ieee80211_ptr;
	struct cfg80211_disassoc_request req;

	ASSERT_WDEV_LOCK(wdev);

	if (wdev->sme_state != CFG80211_SME_CONNECTED)
		return -ENOTCONN;

	if (WARN_ON(!wdev->current_bss))
		return -ENOTCONN;

	memset(&req, 0, sizeof(req));
	req.reason_code = reason;
	req.local_state_change = local_state_change;
	req.ie = ie;
	req.ie_len = ie_len;
	if (memcmp(wdev->current_bss->pub.bssid, bssid, ETH_ALEN) == 0)
		req.bss = &wdev->current_bss->pub;
	else
		return -ENOTCONN;

	return rdev->ops->disassoc(&rdev->wiphy, dev, &req, wdev);
}

int cfg80211_mlme_disassoc(struct cfg80211_registered_device *rdev,
			   struct net_device *dev, const u8 *bssid,
			   const u8 *ie, int ie_len, u16 reason,
			   bool local_state_change)
{
	struct wireless_dev *wdev = dev->ieee80211_ptr;
	int err;

	wdev_lock(wdev);
	err = __cfg80211_mlme_disassoc(rdev, dev, bssid, ie, ie_len, reason,
				       local_state_change);
	wdev_unlock(wdev);

	return err;
}

void cfg80211_mlme_down(struct cfg80211_registered_device *rdev,
			struct net_device *dev)
{
	struct wireless_dev *wdev = dev->ieee80211_ptr;
	struct cfg80211_deauth_request req;
	int i;

	ASSERT_WDEV_LOCK(wdev);

	if (!rdev->ops->deauth)
		return;

	memset(&req, 0, sizeof(req));
	req.reason_code = WLAN_REASON_DEAUTH_LEAVING;
	req.ie = NULL;
	req.ie_len = 0;

	if (wdev->current_bss) {
		req.bss = &wdev->current_bss->pub;
		rdev->ops->deauth(&rdev->wiphy, dev, &req, wdev);
		if (wdev->current_bss) {
			cfg80211_unhold_bss(wdev->current_bss);
			cfg80211_put_bss(&wdev->current_bss->pub);
			wdev->current_bss = NULL;
		}
	}

	for (i = 0; i < MAX_AUTH_BSSES; i++) {
		if (wdev->auth_bsses[i]) {
			req.bss = &wdev->auth_bsses[i]->pub;
			rdev->ops->deauth(&rdev->wiphy, dev, &req, wdev);
			if (wdev->auth_bsses[i]) {
				cfg80211_unhold_bss(wdev->auth_bsses[i]);
				cfg80211_put_bss(&wdev->auth_bsses[i]->pub);
				wdev->auth_bsses[i] = NULL;
			}
		}
		if (wdev->authtry_bsses[i]) {
			req.bss = &wdev->authtry_bsses[i]->pub;
			rdev->ops->deauth(&rdev->wiphy, dev, &req, wdev);
			if (wdev->authtry_bsses[i]) {
				cfg80211_unhold_bss(wdev->authtry_bsses[i]);
				cfg80211_put_bss(&wdev->authtry_bsses[i]->pub);
				wdev->authtry_bsses[i] = NULL;
			}
		}
	}
}

void cfg80211_ready_on_channel(struct net_device *dev, u64 cookie,
			       struct ieee80211_channel *chan,
			       enum nl80211_channel_type channel_type,
			       unsigned int duration, gfp_t gfp)
{
	struct wiphy *wiphy = dev->ieee80211_ptr->wiphy;
	struct cfg80211_registered_device *rdev = wiphy_to_dev(wiphy);

	nl80211_send_remain_on_channel(rdev, dev, cookie, chan, channel_type,
				       duration, gfp);
}
EXPORT_SYMBOL(cfg80211_ready_on_channel);

void cfg80211_remain_on_channel_expired(struct net_device *dev,
					u64 cookie,
					struct ieee80211_channel *chan,
					enum nl80211_channel_type channel_type,
					gfp_t gfp)
{
	struct wiphy *wiphy = dev->ieee80211_ptr->wiphy;
	struct cfg80211_registered_device *rdev = wiphy_to_dev(wiphy);

	nl80211_send_remain_on_channel_cancel(rdev, dev, cookie, chan,
					      channel_type, gfp);
}
EXPORT_SYMBOL(cfg80211_remain_on_channel_expired);

void cfg80211_new_sta(struct net_device *dev, const u8 *mac_addr,
		      struct station_info *sinfo, gfp_t gfp)
{
	struct wiphy *wiphy = dev->ieee80211_ptr->wiphy;
	struct cfg80211_registered_device *rdev = wiphy_to_dev(wiphy);

	nl80211_send_sta_event(rdev, dev, mac_addr, sinfo, gfp);
}
EXPORT_SYMBOL(cfg80211_new_sta);

struct cfg80211_action_registration {
	struct list_head list;

	u32 nlpid;

	int match_len;

	u8 match[];
};

int cfg80211_mlme_register_action(struct wireless_dev *wdev, u32 snd_pid,
				  const u8 *match_data, int match_len)
{
	struct cfg80211_action_registration *reg, *nreg;
	int err = 0;

	nreg = kzalloc(sizeof(*reg) + match_len, GFP_KERNEL);
	if (!nreg)
		return -ENOMEM;

	spin_lock_bh(&wdev->action_registrations_lock);

	list_for_each_entry(reg, &wdev->action_registrations, list) {
		int mlen = min(match_len, reg->match_len);

		if (memcmp(reg->match, match_data, mlen) == 0) {
			err = -EALREADY;
			break;
		}
	}

	if (err) {
		kfree(nreg);
		goto out;
	}

	memcpy(nreg->match, match_data, match_len);
	nreg->match_len = match_len;
	nreg->nlpid = snd_pid;
	list_add(&nreg->list, &wdev->action_registrations);

 out:
	spin_unlock_bh(&wdev->action_registrations_lock);
	return err;
}

void cfg80211_mlme_unregister_actions(struct wireless_dev *wdev, u32 nlpid)
{
	struct cfg80211_action_registration *reg, *tmp;

	spin_lock_bh(&wdev->action_registrations_lock);

	list_for_each_entry_safe(reg, tmp, &wdev->action_registrations, list) {
		if (reg->nlpid == nlpid) {
			list_del(&reg->list);
			kfree(reg);
		}
	}

	spin_unlock_bh(&wdev->action_registrations_lock);
}

void cfg80211_mlme_purge_actions(struct wireless_dev *wdev)
{
	struct cfg80211_action_registration *reg, *tmp;

	spin_lock_bh(&wdev->action_registrations_lock);

	list_for_each_entry_safe(reg, tmp, &wdev->action_registrations, list) {
		list_del(&reg->list);
		kfree(reg);
	}

	spin_unlock_bh(&wdev->action_registrations_lock);
}

int cfg80211_mlme_action(struct cfg80211_registered_device *rdev,
			 struct net_device *dev,
			 struct ieee80211_channel *chan,
			 enum nl80211_channel_type channel_type,
			 bool channel_type_valid,
			 const u8 *buf, size_t len, u64 *cookie)
{
	struct wireless_dev *wdev = dev->ieee80211_ptr;
	const struct ieee80211_mgmt *mgmt;

	if (rdev->ops->action == NULL)
		return -EOPNOTSUPP;
	if (len < 24 + 1)
		return -EINVAL;

	mgmt = (const struct ieee80211_mgmt *) buf;
	if (!ieee80211_is_action(mgmt->frame_control))
		return -EINVAL;
	if (mgmt->u.action.category != WLAN_CATEGORY_PUBLIC) {
		/* Verify that we are associated with the destination AP */
		wdev_lock(wdev);

		if (!wdev->current_bss ||
		    memcmp(wdev->current_bss->pub.bssid, mgmt->bssid,
			   ETH_ALEN) != 0 ||
		    (wdev->iftype == NL80211_IFTYPE_STATION &&
		     memcmp(wdev->current_bss->pub.bssid, mgmt->da,
<<<<<<< HEAD
			    ETH_ALEN) != 0))
=======
			    ETH_ALEN) != 0)) {
			wdev_unlock(wdev);
>>>>>>> 56385a12
			return -ENOTCONN;
		}

		wdev_unlock(wdev);
	}

	if (memcmp(mgmt->sa, dev->dev_addr, ETH_ALEN) != 0)
		return -EINVAL;

	/* Transmit the Action frame as requested by user space */
	return rdev->ops->action(&rdev->wiphy, dev, chan, channel_type,
				 channel_type_valid, buf, len, cookie);
}

bool cfg80211_rx_action(struct net_device *dev, int freq, const u8 *buf,
			size_t len, gfp_t gfp)
{
	struct wireless_dev *wdev = dev->ieee80211_ptr;
	struct wiphy *wiphy = wdev->wiphy;
	struct cfg80211_registered_device *rdev = wiphy_to_dev(wiphy);
	struct cfg80211_action_registration *reg;
	const u8 *action_data;
	int action_data_len;
	bool result = false;

	/* frame length - min size excluding category */
	action_data_len = len - (IEEE80211_MIN_ACTION_SIZE - 1);

	/* action data starts with category */
	action_data = buf + IEEE80211_MIN_ACTION_SIZE - 1;

	spin_lock_bh(&wdev->action_registrations_lock);

	list_for_each_entry(reg, &wdev->action_registrations, list) {
		if (reg->match_len > action_data_len)
			continue;

		if (memcmp(reg->match, action_data, reg->match_len))
			continue;

		/* found match! */

		/* Indicate the received Action frame to user space */
		if (nl80211_send_action(rdev, dev, reg->nlpid, freq,
					buf, len, gfp))
			continue;

		result = true;
		break;
	}

	spin_unlock_bh(&wdev->action_registrations_lock);

	return result;
}
EXPORT_SYMBOL(cfg80211_rx_action);

void cfg80211_action_tx_status(struct net_device *dev, u64 cookie,
			       const u8 *buf, size_t len, bool ack, gfp_t gfp)
{
	struct wireless_dev *wdev = dev->ieee80211_ptr;
	struct wiphy *wiphy = wdev->wiphy;
	struct cfg80211_registered_device *rdev = wiphy_to_dev(wiphy);

	/* Indicate TX status of the Action frame to user space */
	nl80211_send_action_tx_status(rdev, dev, cookie, buf, len, ack, gfp);
}
EXPORT_SYMBOL(cfg80211_action_tx_status);

void cfg80211_cqm_rssi_notify(struct net_device *dev,
			      enum nl80211_cqm_rssi_threshold_event rssi_event,
			      gfp_t gfp)
{
	struct wireless_dev *wdev = dev->ieee80211_ptr;
	struct wiphy *wiphy = wdev->wiphy;
	struct cfg80211_registered_device *rdev = wiphy_to_dev(wiphy);

	/* Indicate roaming trigger event to user space */
	nl80211_send_cqm_rssi_notify(rdev, dev, rssi_event, gfp);
}
EXPORT_SYMBOL(cfg80211_cqm_rssi_notify);<|MERGE_RESOLUTION|>--- conflicted
+++ resolved
@@ -850,12 +850,8 @@
 			   ETH_ALEN) != 0 ||
 		    (wdev->iftype == NL80211_IFTYPE_STATION &&
 		     memcmp(wdev->current_bss->pub.bssid, mgmt->da,
-<<<<<<< HEAD
-			    ETH_ALEN) != 0))
-=======
 			    ETH_ALEN) != 0)) {
 			wdev_unlock(wdev);
->>>>>>> 56385a12
 			return -ENOTCONN;
 		}
 
