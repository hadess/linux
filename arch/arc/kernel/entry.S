/* SPDX-License-Identifier: GPL-2.0-only */
/*
 * Common Low Level Interrupts/Traps/Exceptions(non-TLB) Handling for ARC
 * (included from entry-<isa>.S
 *
 * Copyright (C) 2014-15 Synopsys, Inc. (www.synopsys.com)
 * Copyright (C) 2004, 2007-2010, 2011-2012 Synopsys, Inc. (www.synopsys.com)
 */

/*------------------------------------------------------------------
 *    Function                            ABI
 *------------------------------------------------------------------
 *
 *  Arguments                           r0 - r7
 *  Caller Saved Registers              r0 - r12
 *  Callee Saved Registers              r13- r25
 *  Global Pointer (gp)                 r26
 *  Frame Pointer (fp)                  r27
 *  Stack Pointer (sp)                  r28
 *  Branch link register (blink)        r31
 *------------------------------------------------------------------
 */

;################### Special Sys Call Wrappers ##########################

ENTRY(sys_clone_wrapper)
	SAVE_CALLEE_SAVED_USER
	bl  @sys_clone
	DISCARD_CALLEE_SAVED_USER

	GET_CURR_THR_INFO_FLAGS   r10
	btst r10, TIF_SYSCALL_TRACE
	bnz  tracesys_exit

	b .Lret_from_system_call
END(sys_clone_wrapper)

ENTRY(sys_clone3_wrapper)
	SAVE_CALLEE_SAVED_USER
	bl  @sys_clone3
	DISCARD_CALLEE_SAVED_USER

	GET_CURR_THR_INFO_FLAGS   r10
	btst r10, TIF_SYSCALL_TRACE
	bnz  tracesys_exit

	b .Lret_from_system_call
END(sys_clone3_wrapper)

ENTRY(ret_from_fork)
	; when the forked child comes here from the __switch_to function
	; r0 has the last task pointer.
	; put last task in scheduler queue
	jl   @schedule_tail

	ld   r9, [sp, PT_status32]
	brne r9, 0, 1f

	jl.d [r14]		; kernel thread entry point
	mov  r0, r13		; (see PF_KTHREAD block in copy_thread)

1:
	; Return to user space
	; 1. Any forked task (Reach here via BRne above)
	; 2. First ever init task (Reach here via return from JL above)
	;    This is the historic "kernel_execve" use-case, to return to init
	;    user mode, in a round about way since that is always done from
	;    a kernel thread which is executed via JL above but always returns
	;    out whenever kernel_execve (now inline do_fork()) is involved
	b    ret_from_exception
END(ret_from_fork)

;################### Non TLB Exception Handling #############################

; ---------------------------------------------
; Instruction Error Exception Handler
; ---------------------------------------------

ENTRY(instr_service)

	EXCEPTION_PROLOGUE

	lr  r0, [efa]
	mov r1, sp

	FAKE_RET_FROM_EXCPN

	bl  do_insterror_or_kprobe
	b   ret_from_exception
END(instr_service)

; ---------------------------------------------
; Machine Check Exception Handler
; ---------------------------------------------

ENTRY(EV_MachineCheck)

	EXCEPTION_PROLOGUE

	lr  r2, [ecr]
	lr  r0, [efa]
	mov r1, sp

	; hardware auto-disables MMU, re-enable it to allow kernel vaddr
	; access for say stack unwinding of modules for crash dumps
	lr	r3, [ARC_REG_PID]
	or	r3, r3, MMU_ENABLE
	sr	r3, [ARC_REG_PID]

	lsr  	r3, r2, 8
	bmsk 	r3, r3, 7
	brne    r3, ECR_C_MCHK_DUP_TLB, 1f

	bl      do_tlb_overlap_fault
	b       ret_from_exception

1:
	; DEAD END: can't do much, display Regs and HALT
	SAVE_CALLEE_SAVED_USER

	GET_CURR_TASK_FIELD_PTR   TASK_THREAD, r10
	st  sp, [r10, THREAD_CALLEE_REG]

	j  do_machine_check_fault

END(EV_MachineCheck)

; ---------------------------------------------
; Privilege Violation Exception Handler
; ---------------------------------------------
ENTRY(EV_PrivilegeV)

	EXCEPTION_PROLOGUE

	lr  r0, [efa]
	mov r1, sp

	FAKE_RET_FROM_EXCPN

	bl  do_privilege_fault
	b   ret_from_exception
END(EV_PrivilegeV)

; ---------------------------------------------
; Extension Instruction Exception Handler
; ---------------------------------------------
ENTRY(EV_Extension)

	EXCEPTION_PROLOGUE

	lr  r0, [efa]
	mov r1, sp

	FAKE_RET_FROM_EXCPN

	bl  do_extension_fault
	b   ret_from_exception
END(EV_Extension)

;################ Trap Handling (Syscall, Breakpoint) ##################

; ---------------------------------------------
; syscall Tracing
; ---------------------------------------------
tracesys:
	; save EFA in case tracer wants the PC of traced task
	; using ERET won't work since next-PC has already committed
	GET_CURR_TASK_FIELD_PTR   TASK_THREAD, r11
	st  r12, [r11, THREAD_FAULT_ADDR]	; thread.fault_address

	; PRE Sys Call Ptrace hook
	mov r0, sp			; pt_regs needed
	bl  @syscall_trace_entry

	; Tracing code now returns the syscall num (orig or modif)
	mov r8, r0

	; Do the Sys Call as we normally would.
	; Validate the Sys Call number
	cmp     r8,  NR_syscalls
	mov.hi  r0, -ENOSYS
	bhi     tracesys_exit

	; Restore the sys-call args. Mere invocation of the hook abv could have
	; clobbered them (since they are in scratch regs). The tracer could also
	; have deliberately changed the syscall args: r0-r7
	ld  r0, [sp, PT_r0]
	ld  r1, [sp, PT_r1]
	ld  r2, [sp, PT_r2]
	ld  r3, [sp, PT_r3]
	ld  r4, [sp, PT_r4]
	ld  r5, [sp, PT_r5]
	ld  r6, [sp, PT_r6]
	ld  r7, [sp, PT_r7]
	ld.as   r9, [sys_call_table, r8]
	jl      [r9]        ; Entry into Sys Call Handler

tracesys_exit:
	st  r0, [sp, PT_r0]     ; sys call return value in pt_regs

	;POST Sys Call Ptrace Hook
	bl  @syscall_trace_exit
	b   ret_from_exception ; NOT ret_from_system_call at is saves r0 which
	; we'd done before calling post hook above

; ---------------------------------------------
; Breakpoint TRAP
; ---------------------------------------------
trap_with_param:
	mov r0, r12	; EFA in case ptracer/gdb wants stop_pc
	mov r1, sp

	; Save callee regs in case gdb wants to have a look
	; SP will grow up by size of CALLEE Reg-File
	; NOTE: clobbers r12
	SAVE_CALLEE_SAVED_USER

	; save location of saved Callee Regs @ thread_struct->pc
	GET_CURR_TASK_FIELD_PTR   TASK_THREAD, r10
	st  sp, [r10, THREAD_CALLEE_REG]

	; Call the trap handler
	bl  do_non_swi_trap

	; unwind stack to discard Callee saved Regs
	DISCARD_CALLEE_SAVED_USER

	b   ret_from_exception

; ---------------------------------------------
; syscall TRAP
; ABI: (r0-r7) upto 8 args, (r8) syscall number
; ---------------------------------------------

ENTRY(EV_Trap)

	EXCEPTION_PROLOGUE

	lr  r12, [efa]

	FAKE_RET_FROM_EXCPN

	;============ TRAP 1   :breakpoints
	; Check ECR for trap with arg (PROLOGUE ensures r10 has ECR)
	bmsk.f 0, r10, 7
	bnz    trap_with_param

	;============ TRAP  (no param): syscall top level

	; If syscall tracing ongoing, invoke pre-post-hooks
	GET_CURR_THR_INFO_FLAGS   r10
	btst r10, TIF_SYSCALL_TRACE
	bnz tracesys  ; this never comes back

	;============ Normal syscall case

	; syscall num shd not exceed the total system calls avail
	cmp     r8,  NR_syscalls
	mov.hi  r0, -ENOSYS
	bhi     .Lret_from_system_call

	; Offset into the syscall_table and call handler
	ld.as   r9,[sys_call_table, r8]
	jl      [r9]        ; Entry into Sys Call Handler

.Lret_from_system_call:

	st  r0, [sp, PT_r0]     ; sys call return value in pt_regs

	; fall through to ret_from_exception
END(EV_Trap)

;############# Return from Intr/Excp/Trap (Linux Specifics) ##############
;
; If ret to user mode do we need to handle signals, schedule() et al.

ENTRY(ret_from_exception)

	; Pre-{IRQ,Trap,Exception} K/U mode from pt_regs->status32
	ld  r8, [sp, PT_status32]   ; returning to User/Kernel Mode

	bbit0  r8, STATUS_U_BIT, resume_kernel_mode

	; Before returning to User mode check-for-and-complete any pending work
	; such as rescheduling/signal-delivery etc.
resume_user_mode_begin:

	; Disable IRQs to ensures that chk for pending work itself is atomic
	; (and we don't end up missing a NEED_RESCHED/SIGPENDING due to an
	; interim IRQ).
	IRQ_DISABLE	r10

	; Fast Path return to user mode if no pending work
	GET_CURR_THR_INFO_FLAGS   r9
	and.f  0,  r9, _TIF_WORK_MASK
	bz     .Lrestore_regs

	; --- (Slow Path #1) task preemption ---
	bbit0  r9, TIF_NEED_RESCHED, .Lchk_pend_signals
	mov    blink, resume_user_mode_begin  ; tail-call to U mode ret chks
	j      @schedule 	; BTST+Bnz causes relo error in link

.Lchk_pend_signals:
	IRQ_ENABLE	r10

	; --- (Slow Path #2) pending signal  ---
	mov r0, sp	; pt_regs for arg to do_signal()/do_notify_resume()

	GET_CURR_THR_INFO_FLAGS   r9
<<<<<<< HEAD
	and.f  0,  r9, TIF_SIGPENDING|TIF_NOTIFY_SIGNAL
=======
	and.f  0,  r9, _TIF_SIGPENDING|_TIF_NOTIFY_SIGNAL
>>>>>>> 7505c06d
	bz .Lchk_notify_resume

	; Normal Trap/IRQ entry only saves Scratch (caller-saved) regs
	; in pt_reg since the "C" ABI (kernel code) will automatically
	; save/restore callee-saved regs.
	;
	; However, here we need to explicitly save callee regs because
	; (i)  If this signal causes coredump - full regfile needed
	; (ii) If signal is SIGTRAP/SIGSTOP, task is being traced thus
	;      tracer might call PEEKUSR(CALLEE reg)
	;
	; NOTE: SP will grow up by size of CALLEE Reg-File
	SAVE_CALLEE_SAVED_USER		; clobbers r12

	; save location of saved Callee Regs @ thread_struct->callee
	GET_CURR_TASK_FIELD_PTR   TASK_THREAD, r10
	st  sp, [r10, THREAD_CALLEE_REG]

	bl  @do_signal

	; Ideally we want to discard the Callee reg above, however if this was
	; a tracing signal, tracer could have done a POKEUSR(CALLEE reg)
	RESTORE_CALLEE_SAVED_USER

	b      resume_user_mode_begin	; loop back to start of U mode ret

	; --- (Slow Path #3) notify_resume ---
.Lchk_notify_resume:
	btst   r9, TIF_NOTIFY_RESUME
	blnz   @do_notify_resume
	b      resume_user_mode_begin	; unconditionally back to U mode ret chks
					; for single exit point from this block

resume_kernel_mode:

	; Disable Interrupts from this point on
	; CONFIG_PREEMPTION: This is a must for preempt_schedule_irq()
	; !CONFIG_PREEMPTION: To ensure restore_regs is intr safe
	IRQ_DISABLE	r9

#ifdef CONFIG_PREEMPTION

	; Can't preempt if preemption disabled
	GET_CURR_THR_INFO_FROM_SP   r10
	ld  r8, [r10, THREAD_INFO_PREEMPT_COUNT]
	brne  r8, 0, .Lrestore_regs

	; check if this task's NEED_RESCHED flag set
	ld  r9, [r10, THREAD_INFO_FLAGS]
	bbit0  r9, TIF_NEED_RESCHED, .Lrestore_regs

	; Invoke PREEMPTION
	jl      preempt_schedule_irq

	; preempt_schedule_irq() always returns with IRQ disabled
#endif

	b	.Lrestore_regs

##### DONT ADD CODE HERE - .Lrestore_regs actually follows in entry-<isa>.S
<|MERGE_RESOLUTION|>--- conflicted
+++ resolved
@@ -307,11 +307,7 @@
 	mov r0, sp	; pt_regs for arg to do_signal()/do_notify_resume()
 
 	GET_CURR_THR_INFO_FLAGS   r9
-<<<<<<< HEAD
-	and.f  0,  r9, TIF_SIGPENDING|TIF_NOTIFY_SIGNAL
-=======
 	and.f  0,  r9, _TIF_SIGPENDING|_TIF_NOTIFY_SIGNAL
->>>>>>> 7505c06d
 	bz .Lchk_notify_resume
 
 	; Normal Trap/IRQ entry only saves Scratch (caller-saved) regs
