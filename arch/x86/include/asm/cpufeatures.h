/* SPDX-License-Identifier: GPL-2.0 */
#ifndef _ASM_X86_CPUFEATURES_H
#define _ASM_X86_CPUFEATURES_H

#ifndef _ASM_X86_REQUIRED_FEATURES_H
#include <asm/required-features.h>
#endif

#ifndef _ASM_X86_DISABLED_FEATURES_H
#include <asm/disabled-features.h>
#endif

/*
 * Defines x86 CPU feature bits
 */
#define NCAPINTS			18	   /* N 32-bit words worth of info */
#define NBUGINTS			1	   /* N 32-bit bug flags */

/*
 * Note: If the comment begins with a quoted string, that string is used
 * in /proc/cpuinfo instead of the macro name.  If the string is "",
 * this feature bit is not displayed in /proc/cpuinfo at all.
 *
 * When adding new features here that depend on other features,
 * please update the table in kernel/cpu/cpuid-deps.c as well.
 */

/* Intel-defined CPU features, CPUID level 0x00000001 (EDX), word 0 */
#define X86_FEATURE_FPU			( 0*32+ 0) /* Onboard FPU */
#define X86_FEATURE_VME			( 0*32+ 1) /* Virtual Mode Extensions */
#define X86_FEATURE_DE			( 0*32+ 2) /* Debugging Extensions */
#define X86_FEATURE_PSE			( 0*32+ 3) /* Page Size Extensions */
#define X86_FEATURE_TSC			( 0*32+ 4) /* Time Stamp Counter */
#define X86_FEATURE_MSR			( 0*32+ 5) /* Model-Specific Registers */
#define X86_FEATURE_PAE			( 0*32+ 6) /* Physical Address Extensions */
#define X86_FEATURE_MCE			( 0*32+ 7) /* Machine Check Exception */
#define X86_FEATURE_CX8			( 0*32+ 8) /* CMPXCHG8 instruction */
#define X86_FEATURE_APIC		( 0*32+ 9) /* Onboard APIC */
#define X86_FEATURE_SEP			( 0*32+11) /* SYSENTER/SYSEXIT */
#define X86_FEATURE_MTRR		( 0*32+12) /* Memory Type Range Registers */
#define X86_FEATURE_PGE			( 0*32+13) /* Page Global Enable */
#define X86_FEATURE_MCA			( 0*32+14) /* Machine Check Architecture */
#define X86_FEATURE_CMOV		( 0*32+15) /* CMOV instructions (plus FCMOVcc, FCOMI with FPU) */
#define X86_FEATURE_PAT			( 0*32+16) /* Page Attribute Table */
#define X86_FEATURE_PSE36		( 0*32+17) /* 36-bit PSEs */
#define X86_FEATURE_PN			( 0*32+18) /* Processor serial number */
#define X86_FEATURE_CLFLUSH		( 0*32+19) /* CLFLUSH instruction */
#define X86_FEATURE_DS			( 0*32+21) /* "dts" Debug Store */
#define X86_FEATURE_ACPI		( 0*32+22) /* ACPI via MSR */
#define X86_FEATURE_MMX			( 0*32+23) /* Multimedia Extensions */
#define X86_FEATURE_FXSR		( 0*32+24) /* FXSAVE/FXRSTOR, CR4.OSFXSR */
#define X86_FEATURE_XMM			( 0*32+25) /* "sse" */
#define X86_FEATURE_XMM2		( 0*32+26) /* "sse2" */
#define X86_FEATURE_SELFSNOOP		( 0*32+27) /* "ss" CPU self snoop */
#define X86_FEATURE_HT			( 0*32+28) /* Hyper-Threading */
#define X86_FEATURE_ACC			( 0*32+29) /* "tm" Automatic clock control */
#define X86_FEATURE_IA64		( 0*32+30) /* IA-64 processor */
#define X86_FEATURE_PBE			( 0*32+31) /* Pending Break Enable */

/* AMD-defined CPU features, CPUID level 0x80000001, word 1 */
/* Don't duplicate feature flags which are redundant with Intel! */
#define X86_FEATURE_SYSCALL		( 1*32+11) /* SYSCALL/SYSRET */
#define X86_FEATURE_MP			( 1*32+19) /* MP Capable */
#define X86_FEATURE_NX			( 1*32+20) /* Execute Disable */
#define X86_FEATURE_MMXEXT		( 1*32+22) /* AMD MMX extensions */
#define X86_FEATURE_FXSR_OPT		( 1*32+25) /* FXSAVE/FXRSTOR optimizations */
#define X86_FEATURE_GBPAGES		( 1*32+26) /* "pdpe1gb" GB pages */
#define X86_FEATURE_RDTSCP		( 1*32+27) /* RDTSCP */
#define X86_FEATURE_LM			( 1*32+29) /* Long Mode (x86-64, 64-bit support) */
#define X86_FEATURE_3DNOWEXT		( 1*32+30) /* AMD 3DNow extensions */
#define X86_FEATURE_3DNOW		( 1*32+31) /* 3DNow */

/* Transmeta-defined CPU features, CPUID level 0x80860001, word 2 */
#define X86_FEATURE_RECOVERY		( 2*32+ 0) /* CPU in recovery mode */
#define X86_FEATURE_LONGRUN		( 2*32+ 1) /* Longrun power control */
#define X86_FEATURE_LRTI		( 2*32+ 3) /* LongRun table interface */

/* Other features, Linux-defined mapping, word 3 */
/* This range is used for feature bits which conflict or are synthesized */
#define X86_FEATURE_CXMMX		( 3*32+ 0) /* Cyrix MMX extensions */
#define X86_FEATURE_K6_MTRR		( 3*32+ 1) /* AMD K6 nonstandard MTRRs */
#define X86_FEATURE_CYRIX_ARR		( 3*32+ 2) /* Cyrix ARRs (= MTRRs) */
#define X86_FEATURE_CENTAUR_MCR		( 3*32+ 3) /* Centaur MCRs (= MTRRs) */

/* CPU types for specific tunings: */
#define X86_FEATURE_K8			( 3*32+ 4) /* "" Opteron, Athlon64 */
#define X86_FEATURE_K7			( 3*32+ 5) /* "" Athlon */
#define X86_FEATURE_P3			( 3*32+ 6) /* "" P3 */
#define X86_FEATURE_P4			( 3*32+ 7) /* "" P4 */
#define X86_FEATURE_CONSTANT_TSC	( 3*32+ 8) /* TSC ticks at a constant rate */
#define X86_FEATURE_UP			( 3*32+ 9) /* SMP kernel running on UP */
#define X86_FEATURE_ART			( 3*32+10) /* Always running timer (ART) */
#define X86_FEATURE_ARCH_PERFMON	( 3*32+11) /* Intel Architectural PerfMon */
#define X86_FEATURE_PEBS		( 3*32+12) /* Precise-Event Based Sampling */
#define X86_FEATURE_BTS			( 3*32+13) /* Branch Trace Store */
#define X86_FEATURE_SYSCALL32		( 3*32+14) /* "" syscall in IA32 userspace */
#define X86_FEATURE_SYSENTER32		( 3*32+15) /* "" sysenter in IA32 userspace */
#define X86_FEATURE_REP_GOOD		( 3*32+16) /* REP microcode works well */
#define X86_FEATURE_MFENCE_RDTSC	( 3*32+17) /* "" MFENCE synchronizes RDTSC */
#define X86_FEATURE_LFENCE_RDTSC	( 3*32+18) /* "" LFENCE synchronizes RDTSC */
#define X86_FEATURE_ACC_POWER		( 3*32+19) /* AMD Accumulated Power Mechanism */
#define X86_FEATURE_NOPL		( 3*32+20) /* The NOPL (0F 1F) instructions */
#define X86_FEATURE_ALWAYS		( 3*32+21) /* "" Always-present feature */
#define X86_FEATURE_XTOPOLOGY		( 3*32+22) /* CPU topology enum extensions */
#define X86_FEATURE_TSC_RELIABLE	( 3*32+23) /* TSC is known to be reliable */
#define X86_FEATURE_NONSTOP_TSC		( 3*32+24) /* TSC does not stop in C states */
#define X86_FEATURE_CPUID		( 3*32+25) /* CPU has CPUID instruction itself */
#define X86_FEATURE_EXTD_APICID		( 3*32+26) /* Extended APICID (8 bits) */
#define X86_FEATURE_AMD_DCM		( 3*32+27) /* AMD multi-node processor */
#define X86_FEATURE_APERFMPERF		( 3*32+28) /* P-State hardware coordination feedback capability (APERF/MPERF MSRs) */
#define X86_FEATURE_NONSTOP_TSC_S3	( 3*32+30) /* TSC doesn't stop in S3 state */
#define X86_FEATURE_TSC_KNOWN_FREQ	( 3*32+31) /* TSC has known frequency */

/* Intel-defined CPU features, CPUID level 0x00000001 (ECX), word 4 */
#define X86_FEATURE_XMM3		( 4*32+ 0) /* "pni" SSE-3 */
#define X86_FEATURE_PCLMULQDQ		( 4*32+ 1) /* PCLMULQDQ instruction */
#define X86_FEATURE_DTES64		( 4*32+ 2) /* 64-bit Debug Store */
#define X86_FEATURE_MWAIT		( 4*32+ 3) /* "monitor" MONITOR/MWAIT support */
#define X86_FEATURE_DSCPL		( 4*32+ 4) /* "ds_cpl" CPL-qualified (filtered) Debug Store */
#define X86_FEATURE_VMX			( 4*32+ 5) /* Hardware virtualization */
#define X86_FEATURE_SMX			( 4*32+ 6) /* Safer Mode eXtensions */
#define X86_FEATURE_EST			( 4*32+ 7) /* Enhanced SpeedStep */
#define X86_FEATURE_TM2			( 4*32+ 8) /* Thermal Monitor 2 */
#define X86_FEATURE_SSSE3		( 4*32+ 9) /* Supplemental SSE-3 */
#define X86_FEATURE_CID			( 4*32+10) /* Context ID */
#define X86_FEATURE_SDBG		( 4*32+11) /* Silicon Debug */
#define X86_FEATURE_FMA			( 4*32+12) /* Fused multiply-add */
#define X86_FEATURE_CX16		( 4*32+13) /* CMPXCHG16B instruction */
#define X86_FEATURE_XTPR		( 4*32+14) /* Send Task Priority Messages */
#define X86_FEATURE_PDCM		( 4*32+15) /* Perf/Debug Capabilities MSR */
#define X86_FEATURE_PCID		( 4*32+17) /* Process Context Identifiers */
#define X86_FEATURE_DCA			( 4*32+18) /* Direct Cache Access */
#define X86_FEATURE_XMM4_1		( 4*32+19) /* "sse4_1" SSE-4.1 */
#define X86_FEATURE_XMM4_2		( 4*32+20) /* "sse4_2" SSE-4.2 */
#define X86_FEATURE_X2APIC		( 4*32+21) /* X2APIC */
#define X86_FEATURE_MOVBE		( 4*32+22) /* MOVBE instruction */
#define X86_FEATURE_POPCNT		( 4*32+23) /* POPCNT instruction */
#define X86_FEATURE_TSC_DEADLINE_TIMER	( 4*32+24) /* TSC deadline timer */
#define X86_FEATURE_AES			( 4*32+25) /* AES instructions */
#define X86_FEATURE_XSAVE		( 4*32+26) /* XSAVE/XRSTOR/XSETBV/XGETBV instructions */
#define X86_FEATURE_OSXSAVE		( 4*32+27) /* "" XSAVE instruction enabled in the OS */
#define X86_FEATURE_AVX			( 4*32+28) /* Advanced Vector Extensions */
#define X86_FEATURE_F16C		( 4*32+29) /* 16-bit FP conversions */
#define X86_FEATURE_RDRAND		( 4*32+30) /* RDRAND instruction */
#define X86_FEATURE_HYPERVISOR		( 4*32+31) /* Running on a hypervisor */

/* VIA/Cyrix/Centaur-defined CPU features, CPUID level 0xC0000001, word 5 */
#define X86_FEATURE_XSTORE		( 5*32+ 2) /* "rng" RNG present (xstore) */
#define X86_FEATURE_XSTORE_EN		( 5*32+ 3) /* "rng_en" RNG enabled */
#define X86_FEATURE_XCRYPT		( 5*32+ 6) /* "ace" on-CPU crypto (xcrypt) */
#define X86_FEATURE_XCRYPT_EN		( 5*32+ 7) /* "ace_en" on-CPU crypto enabled */
#define X86_FEATURE_ACE2		( 5*32+ 8) /* Advanced Cryptography Engine v2 */
#define X86_FEATURE_ACE2_EN		( 5*32+ 9) /* ACE v2 enabled */
#define X86_FEATURE_PHE			( 5*32+10) /* PadLock Hash Engine */
#define X86_FEATURE_PHE_EN		( 5*32+11) /* PHE enabled */
#define X86_FEATURE_PMM			( 5*32+12) /* PadLock Montgomery Multiplier */
#define X86_FEATURE_PMM_EN		( 5*32+13) /* PMM enabled */

/* More extended AMD flags: CPUID level 0x80000001, ECX, word 6 */
#define X86_FEATURE_LAHF_LM		( 6*32+ 0) /* LAHF/SAHF in long mode */
#define X86_FEATURE_CMP_LEGACY		( 6*32+ 1) /* If yes HyperThreading not valid */
#define X86_FEATURE_SVM			( 6*32+ 2) /* Secure Virtual Machine */
#define X86_FEATURE_EXTAPIC		( 6*32+ 3) /* Extended APIC space */
#define X86_FEATURE_CR8_LEGACY		( 6*32+ 4) /* CR8 in 32-bit mode */
#define X86_FEATURE_ABM			( 6*32+ 5) /* Advanced bit manipulation */
#define X86_FEATURE_SSE4A		( 6*32+ 6) /* SSE-4A */
#define X86_FEATURE_MISALIGNSSE		( 6*32+ 7) /* Misaligned SSE mode */
#define X86_FEATURE_3DNOWPREFETCH	( 6*32+ 8) /* 3DNow prefetch instructions */
#define X86_FEATURE_OSVW		( 6*32+ 9) /* OS Visible Workaround */
#define X86_FEATURE_IBS			( 6*32+10) /* Instruction Based Sampling */
#define X86_FEATURE_XOP			( 6*32+11) /* extended AVX instructions */
#define X86_FEATURE_SKINIT		( 6*32+12) /* SKINIT/STGI instructions */
#define X86_FEATURE_WDT			( 6*32+13) /* Watchdog timer */
#define X86_FEATURE_LWP			( 6*32+15) /* Light Weight Profiling */
#define X86_FEATURE_FMA4		( 6*32+16) /* 4 operands MAC instructions */
#define X86_FEATURE_TCE			( 6*32+17) /* Translation Cache Extension */
#define X86_FEATURE_NODEID_MSR		( 6*32+19) /* NodeId MSR */
#define X86_FEATURE_TBM			( 6*32+21) /* Trailing Bit Manipulations */
#define X86_FEATURE_TOPOEXT		( 6*32+22) /* Topology extensions CPUID leafs */
#define X86_FEATURE_PERFCTR_CORE	( 6*32+23) /* Core performance counter extensions */
#define X86_FEATURE_PERFCTR_NB		( 6*32+24) /* NB performance counter extensions */
#define X86_FEATURE_BPEXT		( 6*32+26) /* Data breakpoint extension */
#define X86_FEATURE_PTSC		( 6*32+27) /* Performance time-stamp counter */
#define X86_FEATURE_PERFCTR_LLC		( 6*32+28) /* Last Level Cache performance counter extensions */
#define X86_FEATURE_MWAITX		( 6*32+29) /* MWAIT extension (MONITORX/MWAITX instructions) */

/*
 * Auxiliary flags: Linux defined - For features scattered in various
 * CPUID levels like 0x6, 0xA etc, word 7.
 *
 * Reuse free bits when adding new feature flags!
 */
#define X86_FEATURE_RING3MWAIT		( 7*32+ 0) /* Ring 3 MONITOR/MWAIT instructions */
#define X86_FEATURE_CPUID_FAULT		( 7*32+ 1) /* Intel CPUID faulting */
#define X86_FEATURE_CPB			( 7*32+ 2) /* AMD Core Performance Boost */
#define X86_FEATURE_EPB			( 7*32+ 3) /* IA32_ENERGY_PERF_BIAS support */
#define X86_FEATURE_CAT_L3		( 7*32+ 4) /* Cache Allocation Technology L3 */
#define X86_FEATURE_CAT_L2		( 7*32+ 5) /* Cache Allocation Technology L2 */
#define X86_FEATURE_CDP_L3		( 7*32+ 6) /* Code and Data Prioritization L3 */
#define X86_FEATURE_INVPCID_SINGLE	( 7*32+ 7) /* Effectively INVPCID && CR4.PCIDE=1 */

#define X86_FEATURE_HW_PSTATE		( 7*32+ 8) /* AMD HW-PState */
#define X86_FEATURE_PROC_FEEDBACK	( 7*32+ 9) /* AMD ProcFeedbackInterface */
#define X86_FEATURE_SME			( 7*32+10) /* AMD Secure Memory Encryption */
#define X86_FEATURE_PTI			( 7*32+11) /* Kernel Page Table Isolation enabled */
#define X86_FEATURE_INTEL_PPIN		( 7*32+14) /* Intel Processor Inventory Number */
#define X86_FEATURE_INTEL_PT		( 7*32+15) /* Intel Processor Trace */
#define X86_FEATURE_AVX512_4VNNIW	( 7*32+16) /* AVX-512 Neural Network Instructions */
#define X86_FEATURE_AVX512_4FMAPS	( 7*32+17) /* AVX-512 Multiply Accumulation Single precision */

#define X86_FEATURE_MBA			( 7*32+18) /* Memory Bandwidth Allocation */

/* Virtualization flags: Linux defined, word 8 */
#define X86_FEATURE_TPR_SHADOW		( 8*32+ 0) /* Intel TPR Shadow */
#define X86_FEATURE_VNMI		( 8*32+ 1) /* Intel Virtual NMI */
#define X86_FEATURE_FLEXPRIORITY	( 8*32+ 2) /* Intel FlexPriority */
#define X86_FEATURE_EPT			( 8*32+ 3) /* Intel Extended Page Table */
#define X86_FEATURE_VPID		( 8*32+ 4) /* Intel Virtual Processor ID */

#define X86_FEATURE_VMMCALL		( 8*32+15) /* Prefer VMMCALL to VMCALL */
#define X86_FEATURE_XENPV		( 8*32+16) /* "" Xen paravirtual guest */


/* Intel-defined CPU features, CPUID level 0x00000007:0 (EBX), word 9 */
#define X86_FEATURE_FSGSBASE		( 9*32+ 0) /* RDFSBASE, WRFSBASE, RDGSBASE, WRGSBASE instructions*/
#define X86_FEATURE_TSC_ADJUST		( 9*32+ 1) /* TSC adjustment MSR 0x3B */
#define X86_FEATURE_BMI1		( 9*32+ 3) /* 1st group bit manipulation extensions */
#define X86_FEATURE_HLE			( 9*32+ 4) /* Hardware Lock Elision */
#define X86_FEATURE_AVX2		( 9*32+ 5) /* AVX2 instructions */
#define X86_FEATURE_SMEP		( 9*32+ 7) /* Supervisor Mode Execution Protection */
#define X86_FEATURE_BMI2		( 9*32+ 8) /* 2nd group bit manipulation extensions */
#define X86_FEATURE_ERMS		( 9*32+ 9) /* Enhanced REP MOVSB/STOSB instructions */
#define X86_FEATURE_INVPCID		( 9*32+10) /* Invalidate Processor Context ID */
#define X86_FEATURE_RTM			( 9*32+11) /* Restricted Transactional Memory */
#define X86_FEATURE_CQM			( 9*32+12) /* Cache QoS Monitoring */
#define X86_FEATURE_MPX			( 9*32+14) /* Memory Protection Extension */
#define X86_FEATURE_RDT_A		( 9*32+15) /* Resource Director Technology Allocation */
#define X86_FEATURE_AVX512F		( 9*32+16) /* AVX-512 Foundation */
#define X86_FEATURE_AVX512DQ		( 9*32+17) /* AVX-512 DQ (Double/Quad granular) Instructions */
#define X86_FEATURE_RDSEED		( 9*32+18) /* RDSEED instruction */
#define X86_FEATURE_ADX			( 9*32+19) /* ADCX and ADOX instructions */
#define X86_FEATURE_SMAP		( 9*32+20) /* Supervisor Mode Access Prevention */
#define X86_FEATURE_AVX512IFMA		( 9*32+21) /* AVX-512 Integer Fused Multiply-Add instructions */
#define X86_FEATURE_CLFLUSHOPT		( 9*32+23) /* CLFLUSHOPT instruction */
#define X86_FEATURE_CLWB		( 9*32+24) /* CLWB instruction */
#define X86_FEATURE_AVX512PF		( 9*32+26) /* AVX-512 Prefetch */
#define X86_FEATURE_AVX512ER		( 9*32+27) /* AVX-512 Exponential and Reciprocal */
#define X86_FEATURE_AVX512CD		( 9*32+28) /* AVX-512 Conflict Detection */
#define X86_FEATURE_SHA_NI		( 9*32+29) /* SHA1/SHA256 Instruction Extensions */
#define X86_FEATURE_AVX512BW		( 9*32+30) /* AVX-512 BW (Byte/Word granular) Instructions */
#define X86_FEATURE_AVX512VL		( 9*32+31) /* AVX-512 VL (128/256 Vector Length) Extensions */

/* Extended state features, CPUID level 0x0000000d:1 (EAX), word 10 */
#define X86_FEATURE_XSAVEOPT		(10*32+ 0) /* XSAVEOPT instruction */
#define X86_FEATURE_XSAVEC		(10*32+ 1) /* XSAVEC instruction */
#define X86_FEATURE_XGETBV1		(10*32+ 2) /* XGETBV with ECX = 1 instruction */
#define X86_FEATURE_XSAVES		(10*32+ 3) /* XSAVES/XRSTORS instructions */

/* Intel-defined CPU QoS Sub-leaf, CPUID level 0x0000000F:0 (EDX), word 11 */
#define X86_FEATURE_CQM_LLC		(11*32+ 1) /* LLC QoS if 1 */

/* Intel-defined CPU QoS Sub-leaf, CPUID level 0x0000000F:1 (EDX), word 12 */
#define X86_FEATURE_CQM_OCCUP_LLC	(12*32+ 0) /* LLC occupancy monitoring */
#define X86_FEATURE_CQM_MBM_TOTAL	(12*32+ 1) /* LLC Total MBM monitoring */
#define X86_FEATURE_CQM_MBM_LOCAL	(12*32+ 2) /* LLC Local MBM monitoring */

/* AMD-defined CPU features, CPUID level 0x80000008 (EBX), word 13 */
#define X86_FEATURE_CLZERO		(13*32+ 0) /* CLZERO instruction */
#define X86_FEATURE_IRPERF		(13*32+ 1) /* Instructions Retired Count */
#define X86_FEATURE_XSAVEERPTR		(13*32+ 2) /* Always save/restore FP error pointers */

/* Thermal and Power Management Leaf, CPUID level 0x00000006 (EAX), word 14 */
#define X86_FEATURE_DTHERM		(14*32+ 0) /* Digital Thermal Sensor */
#define X86_FEATURE_IDA			(14*32+ 1) /* Intel Dynamic Acceleration */
#define X86_FEATURE_ARAT		(14*32+ 2) /* Always Running APIC Timer */
#define X86_FEATURE_PLN			(14*32+ 4) /* Intel Power Limit Notification */
#define X86_FEATURE_PTS			(14*32+ 6) /* Intel Package Thermal Status */
#define X86_FEATURE_HWP			(14*32+ 7) /* Intel Hardware P-states */
#define X86_FEATURE_HWP_NOTIFY		(14*32+ 8) /* HWP Notification */
#define X86_FEATURE_HWP_ACT_WINDOW	(14*32+ 9) /* HWP Activity Window */
#define X86_FEATURE_HWP_EPP		(14*32+10) /* HWP Energy Perf. Preference */
#define X86_FEATURE_HWP_PKG_REQ		(14*32+11) /* HWP Package Level Request */

/* AMD SVM Feature Identification, CPUID level 0x8000000a (EDX), word 15 */
#define X86_FEATURE_NPT			(15*32+ 0) /* Nested Page Table support */
#define X86_FEATURE_LBRV		(15*32+ 1) /* LBR Virtualization support */
#define X86_FEATURE_SVML		(15*32+ 2) /* "svm_lock" SVM locking MSR */
#define X86_FEATURE_NRIPS		(15*32+ 3) /* "nrip_save" SVM next_rip save */
#define X86_FEATURE_TSCRATEMSR		(15*32+ 4) /* "tsc_scale" TSC scaling support */
#define X86_FEATURE_VMCBCLEAN		(15*32+ 5) /* "vmcb_clean" VMCB clean bits support */
#define X86_FEATURE_FLUSHBYASID		(15*32+ 6) /* flush-by-ASID support */
#define X86_FEATURE_DECODEASSISTS	(15*32+ 7) /* Decode Assists support */
#define X86_FEATURE_PAUSEFILTER		(15*32+10) /* filtered pause intercept */
#define X86_FEATURE_PFTHRESHOLD		(15*32+12) /* pause filter threshold */
#define X86_FEATURE_AVIC		(15*32+13) /* Virtual Interrupt Controller */
#define X86_FEATURE_V_VMSAVE_VMLOAD	(15*32+15) /* Virtual VMSAVE VMLOAD */
#define X86_FEATURE_VGIF		(15*32+16) /* Virtual GIF */

/* Intel-defined CPU features, CPUID level 0x00000007:0 (ECX), word 16 */
#define X86_FEATURE_AVX512VBMI		(16*32+ 1) /* AVX512 Vector Bit Manipulation instructions*/
#define X86_FEATURE_UMIP		(16*32+ 2) /* User Mode Instruction Protection */
#define X86_FEATURE_PKU			(16*32+ 3) /* Protection Keys for Userspace */
#define X86_FEATURE_OSPKE		(16*32+ 4) /* OS Protection Keys Enable */
#define X86_FEATURE_AVX512_VBMI2	(16*32+ 6) /* Additional AVX512 Vector Bit Manipulation Instructions */
#define X86_FEATURE_GFNI		(16*32+ 8) /* Galois Field New Instructions */
#define X86_FEATURE_VAES		(16*32+ 9) /* Vector AES */
#define X86_FEATURE_VPCLMULQDQ		(16*32+10) /* Carry-Less Multiplication Double Quadword */
#define X86_FEATURE_AVX512_VNNI		(16*32+11) /* Vector Neural Network Instructions */
#define X86_FEATURE_AVX512_BITALG	(16*32+12) /* Support for VPOPCNT[B,W] and VPSHUF-BITQMB instructions */
#define X86_FEATURE_AVX512_VPOPCNTDQ	(16*32+14) /* POPCNT for vectors of DW/QW */
#define X86_FEATURE_LA57		(16*32+16) /* 5-level page tables */
#define X86_FEATURE_RDPID		(16*32+22) /* RDPID instruction */

/* AMD-defined CPU features, CPUID level 0x80000007 (EBX), word 17 */
#define X86_FEATURE_OVERFLOW_RECOV	(17*32+ 0) /* MCA overflow recovery support */
#define X86_FEATURE_SUCCOR		(17*32+ 1) /* Uncorrectable error containment and recovery */
#define X86_FEATURE_SMCA		(17*32+ 3) /* Scalable MCA */

/*
 * BUG word(s)
 */
#define X86_BUG(x)			(NCAPINTS*32 + (x))

#define X86_BUG_F00F			X86_BUG(0) /* Intel F00F */
#define X86_BUG_FDIV			X86_BUG(1) /* FPU FDIV */
#define X86_BUG_COMA			X86_BUG(2) /* Cyrix 6x86 coma */
#define X86_BUG_AMD_TLB_MMATCH		X86_BUG(3) /* "tlb_mmatch" AMD Erratum 383 */
#define X86_BUG_AMD_APIC_C1E		X86_BUG(4) /* "apic_c1e" AMD Erratum 400 */
#define X86_BUG_11AP			X86_BUG(5) /* Bad local APIC aka 11AP */
#define X86_BUG_FXSAVE_LEAK		X86_BUG(6) /* FXSAVE leaks FOP/FIP/FOP */
#define X86_BUG_CLFLUSH_MONITOR		X86_BUG(7) /* AAI65, CLFLUSH required before MONITOR */
#define X86_BUG_SYSRET_SS_ATTRS		X86_BUG(8) /* SYSRET doesn't fix up SS attrs */
#ifdef CONFIG_X86_32
/*
 * 64-bit kernels don't use X86_BUG_ESPFIX.  Make the define conditional
 * to avoid confusion.
 */
#define X86_BUG_ESPFIX			X86_BUG(9) /* "" IRET to 16-bit SS corrupts ESP/RSP high bits */
#endif
#define X86_BUG_NULL_SEG		X86_BUG(10) /* Nulling a selector preserves the base */
#define X86_BUG_SWAPGS_FENCE		X86_BUG(11) /* SWAPGS without input dep on GS */
#define X86_BUG_MONITOR			X86_BUG(12) /* IPI required to wake up remote CPU */
#define X86_BUG_AMD_E400		X86_BUG(13) /* CPU is among the affected by Erratum 400 */
<<<<<<< HEAD
#define X86_BUG_CPU_INSECURE		X86_BUG(14) /* CPU is insecure and needs kernel page table isolation */
=======
#define X86_BUG_CPU_MELTDOWN		X86_BUG(14) /* CPU is affected by meltdown attack and needs kernel page table isolation */
>>>>>>> 4ac71d1b

#endif /* _ASM_X86_CPUFEATURES_H */<|MERGE_RESOLUTION|>--- conflicted
+++ resolved
@@ -341,10 +341,6 @@
 #define X86_BUG_SWAPGS_FENCE		X86_BUG(11) /* SWAPGS without input dep on GS */
 #define X86_BUG_MONITOR			X86_BUG(12) /* IPI required to wake up remote CPU */
 #define X86_BUG_AMD_E400		X86_BUG(13) /* CPU is among the affected by Erratum 400 */
-<<<<<<< HEAD
-#define X86_BUG_CPU_INSECURE		X86_BUG(14) /* CPU is insecure and needs kernel page table isolation */
-=======
 #define X86_BUG_CPU_MELTDOWN		X86_BUG(14) /* CPU is affected by meltdown attack and needs kernel page table isolation */
->>>>>>> 4ac71d1b
 
 #endif /* _ASM_X86_CPUFEATURES_H */