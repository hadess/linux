--- conflicted
+++ resolved
@@ -1029,21 +1029,6 @@
 
 void avic_vcpu_blocking(struct kvm_vcpu *vcpu)
 {
-<<<<<<< HEAD
-	struct vcpu_svm *svm = to_svm(vcpu);
-	int cpu = get_cpu();
-
-	WARN_ON(cpu != vcpu->cpu);
-	svm->avic_is_running = is_run;
-
-	if (kvm_vcpu_apicv_active(vcpu)) {
-		if (is_run)
-			avic_vcpu_load(vcpu, cpu);
-		else
-			avic_vcpu_put(vcpu);
-	}
-	put_cpu();
-=======
 	if (!kvm_vcpu_apicv_active(vcpu))
 		return;
 
@@ -1065,7 +1050,6 @@
 	avic_vcpu_put(vcpu);
 
 	preempt_enable();
->>>>>>> 754e0b0e
 }
 
 void avic_vcpu_unblocking(struct kvm_vcpu *vcpu)
