--- conflicted
+++ resolved
@@ -420,14 +420,11 @@
 	if (!ioread8(&h->synd))
 		return;
 
-<<<<<<< HEAD
-=======
 	if (ioread32be(&h->fw_ver) == 0xFFFFFFFF) {
 		mlx5_log(dev, LOGLEVEL_ERR, "PCI slot is unavailable\n");
 		return;
 	}
 
->>>>>>> 754e0b0e
 	rfr_severity = ioread8(&h->rfr_severity);
 	severity  = mlx5_health_get_severity(rfr_severity);
 	mlx5_log(dev, severity, "Health issue observed, %s, severity(%d) %s:\n",
