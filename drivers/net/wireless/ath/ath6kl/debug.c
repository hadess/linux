/*
 * Copyright (c) 2004-2011 Atheros Communications Inc.
 *
 * Permission to use, copy, modify, and/or distribute this software for any
 * purpose with or without fee is hereby granted, provided that the above
 * copyright notice and this permission notice appear in all copies.
 *
 * THE SOFTWARE IS PROVIDED "AS IS" AND THE AUTHOR DISCLAIMS ALL WARRANTIES
 * WITH REGARD TO THIS SOFTWARE INCLUDING ALL IMPLIED WARRANTIES OF
 * MERCHANTABILITY AND FITNESS. IN NO EVENT SHALL THE AUTHOR BE LIABLE FOR
 * ANY SPECIAL, DIRECT, INDIRECT, OR CONSEQUENTIAL DAMAGES OR ANY DAMAGES
 * WHATSOEVER RESULTING FROM LOSS OF USE, DATA OR PROFITS, WHETHER IN AN
 * ACTION OF CONTRACT, NEGLIGENCE OR OTHER TORTIOUS ACTION, ARISING OUT OF
 * OR IN CONNECTION WITH THE USE OR PERFORMANCE OF THIS SOFTWARE.
 */

#include "core.h"

#include <linux/circ_buf.h>
#include <linux/fs.h>
#include <linux/vmalloc.h>
#include <linux/export.h>

#include "debug.h"
#include "target.h"

struct ath6kl_fwlog_slot {
	__le32 timestamp;
	__le32 length;

	/* max ATH6KL_FWLOG_PAYLOAD_SIZE bytes */
	u8 payload[0];
};

#define ATH6KL_FWLOG_SIZE 32768
#define ATH6KL_FWLOG_SLOT_SIZE (sizeof(struct ath6kl_fwlog_slot) + \
				ATH6KL_FWLOG_PAYLOAD_SIZE)
#define ATH6KL_FWLOG_VALID_MASK 0x1ffff

int ath6kl_printk(const char *level, const char *fmt, ...)
{
	struct va_format vaf;
	va_list args;
	int rtn;

	va_start(args, fmt);

	vaf.fmt = fmt;
	vaf.va = &args;

	rtn = printk("%sath6kl: %pV", level, &vaf);

	va_end(args);

	return rtn;
}

#ifdef CONFIG_ATH6KL_DEBUG

#define REG_OUTPUT_LEN_PER_LINE	25
#define REGTYPE_STR_LEN		100

struct ath6kl_diag_reg_info {
	u32 reg_start;
	u32 reg_end;
	const char *reg_info;
};

static const struct ath6kl_diag_reg_info diag_reg[] = {
	{ 0x20000, 0x200fc, "General DMA and Rx registers" },
	{ 0x28000, 0x28900, "MAC PCU register & keycache" },
	{ 0x20800, 0x20a40, "QCU" },
	{ 0x21000, 0x212f0, "DCU" },
	{ 0x4000,  0x42e4, "RTC" },
	{ 0x540000, 0x540000 + (256 * 1024), "RAM" },
	{ 0x29800, 0x2B210, "Base Band" },
	{ 0x1C000, 0x1C748, "Analog" },
};

void ath6kl_dump_registers(struct ath6kl_device *dev,
			   struct ath6kl_irq_proc_registers *irq_proc_reg,
			   struct ath6kl_irq_enable_reg *irq_enable_reg)
{

	ath6kl_dbg(ATH6KL_DBG_ANY, ("<------- Register Table -------->\n"));

	if (irq_proc_reg != NULL) {
		ath6kl_dbg(ATH6KL_DBG_ANY,
			"Host Int status:           0x%x\n",
			irq_proc_reg->host_int_status);
		ath6kl_dbg(ATH6KL_DBG_ANY,
			   "CPU Int status:            0x%x\n",
			irq_proc_reg->cpu_int_status);
		ath6kl_dbg(ATH6KL_DBG_ANY,
			   "Error Int status:          0x%x\n",
			irq_proc_reg->error_int_status);
		ath6kl_dbg(ATH6KL_DBG_ANY,
			   "Counter Int status:        0x%x\n",
			irq_proc_reg->counter_int_status);
		ath6kl_dbg(ATH6KL_DBG_ANY,
			   "Mbox Frame:                0x%x\n",
			irq_proc_reg->mbox_frame);
		ath6kl_dbg(ATH6KL_DBG_ANY,
			   "Rx Lookahead Valid:        0x%x\n",
			irq_proc_reg->rx_lkahd_valid);
		ath6kl_dbg(ATH6KL_DBG_ANY,
			   "Rx Lookahead 0:            0x%x\n",
			irq_proc_reg->rx_lkahd[0]);
		ath6kl_dbg(ATH6KL_DBG_ANY,
			   "Rx Lookahead 1:            0x%x\n",
			irq_proc_reg->rx_lkahd[1]);

		if (dev->ar->mbox_info.gmbox_addr != 0) {
			/*
			 * If the target supports GMBOX hardware, dump some
			 * additional state.
			 */
			ath6kl_dbg(ATH6KL_DBG_ANY,
				"GMBOX Host Int status 2:   0x%x\n",
				irq_proc_reg->host_int_status2);
			ath6kl_dbg(ATH6KL_DBG_ANY,
				"GMBOX RX Avail:            0x%x\n",
				irq_proc_reg->gmbox_rx_avail);
			ath6kl_dbg(ATH6KL_DBG_ANY,
				"GMBOX lookahead alias 0:   0x%x\n",
				irq_proc_reg->rx_gmbox_lkahd_alias[0]);
			ath6kl_dbg(ATH6KL_DBG_ANY,
				"GMBOX lookahead alias 1:   0x%x\n",
				irq_proc_reg->rx_gmbox_lkahd_alias[1]);
		}

	}

	if (irq_enable_reg != NULL) {
		ath6kl_dbg(ATH6KL_DBG_ANY,
			"Int status Enable:         0x%x\n",
			irq_enable_reg->int_status_en);
		ath6kl_dbg(ATH6KL_DBG_ANY, "Counter Int status Enable: 0x%x\n",
			irq_enable_reg->cntr_int_status_en);
	}
	ath6kl_dbg(ATH6KL_DBG_ANY, "<------------------------------->\n");
}

static void dump_cred_dist(struct htc_endpoint_credit_dist *ep_dist)
{
	ath6kl_dbg(ATH6KL_DBG_CREDIT,
		   "--- endpoint: %d  svc_id: 0x%X ---\n",
		   ep_dist->endpoint, ep_dist->svc_id);
	ath6kl_dbg(ATH6KL_DBG_CREDIT, " dist_flags     : 0x%X\n",
		   ep_dist->dist_flags);
	ath6kl_dbg(ATH6KL_DBG_CREDIT, " cred_norm      : %d\n",
		   ep_dist->cred_norm);
	ath6kl_dbg(ATH6KL_DBG_CREDIT, " cred_min       : %d\n",
		   ep_dist->cred_min);
	ath6kl_dbg(ATH6KL_DBG_CREDIT, " credits        : %d\n",
		   ep_dist->credits);
	ath6kl_dbg(ATH6KL_DBG_CREDIT, " cred_assngd    : %d\n",
		   ep_dist->cred_assngd);
	ath6kl_dbg(ATH6KL_DBG_CREDIT, " seek_cred      : %d\n",
		   ep_dist->seek_cred);
	ath6kl_dbg(ATH6KL_DBG_CREDIT, " cred_sz        : %d\n",
		   ep_dist->cred_sz);
	ath6kl_dbg(ATH6KL_DBG_CREDIT, " cred_per_msg   : %d\n",
		   ep_dist->cred_per_msg);
	ath6kl_dbg(ATH6KL_DBG_CREDIT, " cred_to_dist   : %d\n",
		   ep_dist->cred_to_dist);
	ath6kl_dbg(ATH6KL_DBG_CREDIT, " txq_depth      : %d\n",
		   get_queue_depth(&ep_dist->htc_ep->txq));
	ath6kl_dbg(ATH6KL_DBG_CREDIT,
		   "----------------------------------\n");
}

/* FIXME: move to htc.c */
void dump_cred_dist_stats(struct htc_target *target)
{
	struct htc_endpoint_credit_dist *ep_list;

	if (!AR_DBG_LVL_CHECK(ATH6KL_DBG_CREDIT))
		return;

	list_for_each_entry(ep_list, &target->cred_dist_list, list)
		dump_cred_dist(ep_list);

	ath6kl_dbg(ATH6KL_DBG_CREDIT,
		   "credit distribution total %d free %d\n",
		   target->credit_info->total_avail_credits,
		   target->credit_info->cur_free_credits);
}

static int ath6kl_debugfs_open(struct inode *inode, struct file *file)
{
	file->private_data = inode->i_private;
	return 0;
}

void ath6kl_debug_war(struct ath6kl *ar, enum ath6kl_war war)
{
	switch (war) {
	case ATH6KL_WAR_INVALID_RATE:
		ar->debug.war_stats.invalid_rate++;
		break;
	}
}

static ssize_t read_file_war_stats(struct file *file, char __user *user_buf,
				   size_t count, loff_t *ppos)
{
	struct ath6kl *ar = file->private_data;
	char *buf;
	unsigned int len = 0, buf_len = 1500;
	ssize_t ret_cnt;

	buf = kzalloc(buf_len, GFP_KERNEL);
	if (!buf)
		return -ENOMEM;

	len += scnprintf(buf + len, buf_len - len, "\n");
	len += scnprintf(buf + len, buf_len - len, "%25s\n",
			 "Workaround stats");
	len += scnprintf(buf + len, buf_len - len, "%25s\n\n",
			 "=================");
	len += scnprintf(buf + len, buf_len - len, "%20s %10u\n",
			 "Invalid rates", ar->debug.war_stats.invalid_rate);

	if (WARN_ON(len > buf_len))
		len = buf_len;

	ret_cnt = simple_read_from_buffer(user_buf, count, ppos, buf, len);

	kfree(buf);
	return ret_cnt;
}

static const struct file_operations fops_war_stats = {
	.read = read_file_war_stats,
	.open = ath6kl_debugfs_open,
	.owner = THIS_MODULE,
	.llseek = default_llseek,
};

static void ath6kl_debug_fwlog_add(struct ath6kl *ar, const void *buf,
				   size_t buf_len)
{
	struct circ_buf *fwlog = &ar->debug.fwlog_buf;
	size_t space;
	int i;

	/* entries must all be equal size */
	if (WARN_ON(buf_len != ATH6KL_FWLOG_SLOT_SIZE))
		return;

	space = CIRC_SPACE(fwlog->head, fwlog->tail, ATH6KL_FWLOG_SIZE);
	if (space < buf_len)
		/* discard oldest slot */
		fwlog->tail = (fwlog->tail + ATH6KL_FWLOG_SLOT_SIZE) &
			(ATH6KL_FWLOG_SIZE - 1);

	for (i = 0; i < buf_len; i += space) {
		space = CIRC_SPACE_TO_END(fwlog->head, fwlog->tail,
					  ATH6KL_FWLOG_SIZE);

		if ((size_t) space > buf_len - i)
			space = buf_len - i;

		memcpy(&fwlog->buf[fwlog->head], buf, space);
		fwlog->head = (fwlog->head + space) & (ATH6KL_FWLOG_SIZE - 1);
	}

}

void ath6kl_debug_fwlog_event(struct ath6kl *ar, const void *buf, size_t len)
{
	struct ath6kl_fwlog_slot *slot = ar->debug.fwlog_tmp;
	size_t slot_len;

	if (WARN_ON(len > ATH6KL_FWLOG_PAYLOAD_SIZE))
		return;

	spin_lock_bh(&ar->debug.fwlog_lock);

	slot->timestamp = cpu_to_le32(jiffies);
	slot->length = cpu_to_le32(len);
	memcpy(slot->payload, buf, len);

	slot_len = sizeof(*slot) + len;

	if (slot_len < ATH6KL_FWLOG_SLOT_SIZE)
		memset(slot->payload + len, 0,
		       ATH6KL_FWLOG_SLOT_SIZE - slot_len);

	ath6kl_debug_fwlog_add(ar, slot, ATH6KL_FWLOG_SLOT_SIZE);

	spin_unlock_bh(&ar->debug.fwlog_lock);
}

static bool ath6kl_debug_fwlog_empty(struct ath6kl *ar)
{
	return CIRC_CNT(ar->debug.fwlog_buf.head,
			ar->debug.fwlog_buf.tail,
			ATH6KL_FWLOG_SLOT_SIZE) == 0;
}

static ssize_t ath6kl_fwlog_read(struct file *file, char __user *user_buf,
				 size_t count, loff_t *ppos)
{
	struct ath6kl *ar = file->private_data;
	struct circ_buf *fwlog = &ar->debug.fwlog_buf;
	size_t len = 0, buf_len = count;
	ssize_t ret_cnt;
	char *buf;
	int ccnt;

	buf = vmalloc(buf_len);
	if (!buf)
		return -ENOMEM;

	/* read undelivered logs from firmware */
	ath6kl_read_fwlogs(ar);

	spin_lock_bh(&ar->debug.fwlog_lock);

	while (len < buf_len && !ath6kl_debug_fwlog_empty(ar)) {
		ccnt = CIRC_CNT_TO_END(fwlog->head, fwlog->tail,
				       ATH6KL_FWLOG_SIZE);

		if ((size_t) ccnt > buf_len - len)
			ccnt = buf_len - len;

		memcpy(buf + len, &fwlog->buf[fwlog->tail], ccnt);
		len += ccnt;

		fwlog->tail = (fwlog->tail + ccnt) &
			(ATH6KL_FWLOG_SIZE - 1);
	}

	spin_unlock_bh(&ar->debug.fwlog_lock);

	if (WARN_ON(len > buf_len))
		len = buf_len;

	ret_cnt = simple_read_from_buffer(user_buf, count, ppos, buf, len);

	vfree(buf);

	return ret_cnt;
}

static const struct file_operations fops_fwlog = {
	.open = ath6kl_debugfs_open,
	.read = ath6kl_fwlog_read,
	.owner = THIS_MODULE,
	.llseek = default_llseek,
};

static ssize_t ath6kl_fwlog_mask_read(struct file *file, char __user *user_buf,
				      size_t count, loff_t *ppos)
{
	struct ath6kl *ar = file->private_data;
	char buf[16];
	int len;

	len = snprintf(buf, sizeof(buf), "0x%x\n", ar->debug.fwlog_mask);

	return simple_read_from_buffer(user_buf, count, ppos, buf, len);
}

static ssize_t ath6kl_fwlog_mask_write(struct file *file,
				       const char __user *user_buf,
				       size_t count, loff_t *ppos)
{
	struct ath6kl *ar = file->private_data;
	int ret;

	ret = kstrtou32_from_user(user_buf, count, 0, &ar->debug.fwlog_mask);
	if (ret)
		return ret;

	ret = ath6kl_wmi_config_debug_module_cmd(ar->wmi,
						 ATH6KL_FWLOG_VALID_MASK,
						 ar->debug.fwlog_mask);
	if (ret)
		return ret;

	return count;
}

static const struct file_operations fops_fwlog_mask = {
	.open = ath6kl_debugfs_open,
	.read = ath6kl_fwlog_mask_read,
	.write = ath6kl_fwlog_mask_write,
	.owner = THIS_MODULE,
	.llseek = default_llseek,
};

static ssize_t read_file_tgt_stats(struct file *file, char __user *user_buf,
				   size_t count, loff_t *ppos)
{
	struct ath6kl *ar = file->private_data;
	struct ath6kl_vif *vif;
	struct target_stats *tgt_stats;
	char *buf;
	unsigned int len = 0, buf_len = 1500;
	int i;
	long left;
	ssize_t ret_cnt;

	vif = ath6kl_vif_first(ar);
	if (!vif)
		return -EIO;

	tgt_stats = &vif->target_stats;

	buf = kzalloc(buf_len, GFP_KERNEL);
	if (!buf)
		return -ENOMEM;

	if (down_interruptible(&ar->sem)) {
		kfree(buf);
		return -EBUSY;
	}

	set_bit(STATS_UPDATE_PEND, &vif->flags);

	if (ath6kl_wmi_get_stats_cmd(ar->wmi, 0)) {
		up(&ar->sem);
		kfree(buf);
		return -EIO;
	}

	left = wait_event_interruptible_timeout(ar->event_wq,
						!test_bit(STATS_UPDATE_PEND,
						&vif->flags), WMI_TIMEOUT);

	up(&ar->sem);

	if (left <= 0) {
		kfree(buf);
		return -ETIMEDOUT;
	}

	len += scnprintf(buf + len, buf_len - len, "\n");
	len += scnprintf(buf + len, buf_len - len, "%25s\n",
			 "Target Tx stats");
	len += scnprintf(buf + len, buf_len - len, "%25s\n\n",
			 "=================");
	len += scnprintf(buf + len, buf_len - len, "%20s %10llu\n",
			 "Ucast packets", tgt_stats->tx_ucast_pkt);
	len += scnprintf(buf + len, buf_len - len, "%20s %10llu\n",
			 "Bcast packets", tgt_stats->tx_bcast_pkt);
	len += scnprintf(buf + len, buf_len - len, "%20s %10llu\n",
			 "Ucast byte", tgt_stats->tx_ucast_byte);
	len += scnprintf(buf + len, buf_len - len, "%20s %10llu\n",
			 "Bcast byte", tgt_stats->tx_bcast_byte);
	len += scnprintf(buf + len, buf_len - len, "%20s %10llu\n",
			 "Rts success cnt", tgt_stats->tx_rts_success_cnt);
	for (i = 0; i < 4; i++)
		len += scnprintf(buf + len, buf_len - len,
				 "%18s %d %10llu\n", "PER on ac",
				 i, tgt_stats->tx_pkt_per_ac[i]);
	len += scnprintf(buf + len, buf_len - len, "%20s %10llu\n",
			 "Error", tgt_stats->tx_err);
	len += scnprintf(buf + len, buf_len - len, "%20s %10llu\n",
			 "Fail count", tgt_stats->tx_fail_cnt);
	len += scnprintf(buf + len, buf_len - len, "%20s %10llu\n",
			 "Retry count", tgt_stats->tx_retry_cnt);
	len += scnprintf(buf + len, buf_len - len, "%20s %10llu\n",
			 "Multi retry cnt", tgt_stats->tx_mult_retry_cnt);
	len += scnprintf(buf + len, buf_len - len, "%20s %10llu\n",
			 "Rts fail cnt", tgt_stats->tx_rts_fail_cnt);
	len += scnprintf(buf + len, buf_len - len, "%25s %10llu\n\n",
			 "TKIP counter measure used",
			 tgt_stats->tkip_cnter_measures_invoked);

	len += scnprintf(buf + len, buf_len - len, "%25s\n",
			 "Target Rx stats");
	len += scnprintf(buf + len, buf_len - len, "%25s\n",
			 "=================");

	len += scnprintf(buf + len, buf_len - len, "%20s %10llu\n",
			 "Ucast packets", tgt_stats->rx_ucast_pkt);
	len += scnprintf(buf + len, buf_len - len, "%20s %10d\n",
			 "Ucast Rate", tgt_stats->rx_ucast_rate);
	len += scnprintf(buf + len, buf_len - len, "%20s %10llu\n",
			 "Bcast packets", tgt_stats->rx_bcast_pkt);
	len += scnprintf(buf + len, buf_len - len, "%20s %10llu\n",
			 "Ucast byte", tgt_stats->rx_ucast_byte);
	len += scnprintf(buf + len, buf_len - len, "%20s %10llu\n",
			 "Bcast byte", tgt_stats->rx_bcast_byte);
	len += scnprintf(buf + len, buf_len - len, "%20s %10llu\n",
			 "Fragmented pkt", tgt_stats->rx_frgment_pkt);
	len += scnprintf(buf + len, buf_len - len, "%20s %10llu\n",
			 "Error", tgt_stats->rx_err);
	len += scnprintf(buf + len, buf_len - len, "%20s %10llu\n",
			 "CRC Err", tgt_stats->rx_crc_err);
	len += scnprintf(buf + len, buf_len - len, "%20s %10llu\n",
			 "Key chache miss", tgt_stats->rx_key_cache_miss);
	len += scnprintf(buf + len, buf_len - len, "%20s %10llu\n",
			 "Decrypt Err", tgt_stats->rx_decrypt_err);
	len += scnprintf(buf + len, buf_len - len, "%20s %10llu\n",
			 "Duplicate frame", tgt_stats->rx_dupl_frame);
	len += scnprintf(buf + len, buf_len - len, "%20s %10llu\n",
			 "Tkip Mic failure", tgt_stats->tkip_local_mic_fail);
	len += scnprintf(buf + len, buf_len - len, "%20s %10llu\n",
			 "TKIP format err", tgt_stats->tkip_fmt_err);
	len += scnprintf(buf + len, buf_len - len, "%20s %10llu\n",
			 "CCMP format Err", tgt_stats->ccmp_fmt_err);
	len += scnprintf(buf + len, buf_len - len, "%20s %10llu\n\n",
			 "CCMP Replay Err", tgt_stats->ccmp_replays);

	len += scnprintf(buf + len, buf_len - len, "%25s\n",
			 "Misc Target stats");
	len += scnprintf(buf + len, buf_len - len, "%25s\n",
			 "=================");
	len += scnprintf(buf + len, buf_len - len, "%20s %10llu\n",
			 "Beacon Miss count", tgt_stats->cs_bmiss_cnt);
	len += scnprintf(buf + len, buf_len - len, "%20s %10llu\n",
			 "Num Connects", tgt_stats->cs_connect_cnt);
	len += scnprintf(buf + len, buf_len - len, "%20s %10llu\n",
			 "Num disconnects", tgt_stats->cs_discon_cnt);
	len += scnprintf(buf + len, buf_len - len, "%20s %10d\n",
			 "Beacon avg rssi", tgt_stats->cs_ave_beacon_rssi);

	if (len > buf_len)
		len = buf_len;

	ret_cnt = simple_read_from_buffer(user_buf, count, ppos, buf, len);

	kfree(buf);
	return ret_cnt;
}

static const struct file_operations fops_tgt_stats = {
	.read = read_file_tgt_stats,
	.open = ath6kl_debugfs_open,
	.owner = THIS_MODULE,
	.llseek = default_llseek,
};

#define print_credit_info(fmt_str, ep_list_field)		\
	(len += scnprintf(buf + len, buf_len - len, fmt_str,	\
			 ep_list->ep_list_field))
#define CREDIT_INFO_DISPLAY_STRING_LEN	200
#define CREDIT_INFO_LEN	128

static ssize_t read_file_credit_dist_stats(struct file *file,
					   char __user *user_buf,
					   size_t count, loff_t *ppos)
{
	struct ath6kl *ar = file->private_data;
	struct htc_target *target = ar->htc_target;
	struct htc_endpoint_credit_dist *ep_list;
	char *buf;
	unsigned int buf_len, len = 0;
	ssize_t ret_cnt;

	buf_len = CREDIT_INFO_DISPLAY_STRING_LEN +
		  get_queue_depth(&target->cred_dist_list) * CREDIT_INFO_LEN;
	buf = kzalloc(buf_len, GFP_KERNEL);
	if (!buf)
		return -ENOMEM;

	len += scnprintf(buf + len, buf_len - len, "%25s%5d\n",
			 "Total Avail Credits: ",
			 target->credit_info->total_avail_credits);
	len += scnprintf(buf + len, buf_len - len, "%25s%5d\n",
			 "Free credits :",
			 target->credit_info->cur_free_credits);

	len += scnprintf(buf + len, buf_len - len,
			 " Epid  Flags    Cred_norm  Cred_min  Credits  Cred_assngd"
			 "  Seek_cred  Cred_sz  Cred_per_msg  Cred_to_dist"
			 "  qdepth\n");

	list_for_each_entry(ep_list, &target->cred_dist_list, list) {
		print_credit_info("  %2d", endpoint);
		print_credit_info("%10x", dist_flags);
		print_credit_info("%8d", cred_norm);
		print_credit_info("%9d", cred_min);
		print_credit_info("%9d", credits);
		print_credit_info("%10d", cred_assngd);
		print_credit_info("%13d", seek_cred);
		print_credit_info("%12d", cred_sz);
		print_credit_info("%9d", cred_per_msg);
		print_credit_info("%14d", cred_to_dist);
		len += scnprintf(buf + len, buf_len - len, "%12d\n",
				 get_queue_depth(&ep_list->htc_ep->txq));
	}

	if (len > buf_len)
		len = buf_len;

	ret_cnt = simple_read_from_buffer(user_buf, count, ppos, buf, len);
	kfree(buf);
	return ret_cnt;
}

static const struct file_operations fops_credit_dist_stats = {
	.read = read_file_credit_dist_stats,
	.open = ath6kl_debugfs_open,
	.owner = THIS_MODULE,
	.llseek = default_llseek,
};

static unsigned int print_endpoint_stat(struct htc_target *target, char *buf,
					unsigned int buf_len, unsigned int len,
					int offset, const char *name)
{
	int i;
	struct htc_endpoint_stats *ep_st;
	u32 *counter;

	len += scnprintf(buf + len, buf_len - len, "%s:", name);
	for (i = 0; i < ENDPOINT_MAX; i++) {
		ep_st = &target->endpoint[i].ep_st;
		counter = ((u32 *) ep_st) + (offset / 4);
		len += scnprintf(buf + len, buf_len - len, " %u", *counter);
	}
	len += scnprintf(buf + len, buf_len - len, "\n");

	return len;
}

static ssize_t ath6kl_endpoint_stats_read(struct file *file,
					  char __user *user_buf,
					  size_t count, loff_t *ppos)
{
	struct ath6kl *ar = file->private_data;
	struct htc_target *target = ar->htc_target;
	char *buf;
	unsigned int buf_len, len = 0;
	ssize_t ret_cnt;

	buf_len = sizeof(struct htc_endpoint_stats) / sizeof(u32) *
		(25 + ENDPOINT_MAX * 11);
	buf = kmalloc(buf_len, GFP_KERNEL);
	if (!buf)
		return -ENOMEM;

#define EPSTAT(name)							\
	len = print_endpoint_stat(target, buf, buf_len, len,		\
				  offsetof(struct htc_endpoint_stats, name), \
				  #name)
	EPSTAT(cred_low_indicate);
	EPSTAT(tx_issued);
	EPSTAT(tx_pkt_bundled);
	EPSTAT(tx_bundles);
	EPSTAT(tx_dropped);
	EPSTAT(tx_cred_rpt);
	EPSTAT(cred_rpt_from_rx);
	EPSTAT(cred_rpt_from_other);
	EPSTAT(cred_rpt_ep0);
	EPSTAT(cred_from_rx);
	EPSTAT(cred_from_other);
	EPSTAT(cred_from_ep0);
	EPSTAT(cred_cosumd);
	EPSTAT(cred_retnd);
	EPSTAT(rx_pkts);
	EPSTAT(rx_lkahds);
	EPSTAT(rx_bundl);
	EPSTAT(rx_bundle_lkahd);
	EPSTAT(rx_bundle_from_hdr);
	EPSTAT(rx_alloc_thresh_hit);
	EPSTAT(rxalloc_thresh_byte);
#undef EPSTAT

	if (len > buf_len)
		len = buf_len;

	ret_cnt = simple_read_from_buffer(user_buf, count, ppos, buf, len);
	kfree(buf);
	return ret_cnt;
}

static ssize_t ath6kl_endpoint_stats_write(struct file *file,
					   const char __user *user_buf,
					   size_t count, loff_t *ppos)
{
	struct ath6kl *ar = file->private_data;
	struct htc_target *target = ar->htc_target;
	int ret, i;
	u32 val;
	struct htc_endpoint_stats *ep_st;

	ret = kstrtou32_from_user(user_buf, count, 0, &val);
	if (ret)
		return ret;
	if (val == 0) {
		for (i = 0; i < ENDPOINT_MAX; i++) {
			ep_st = &target->endpoint[i].ep_st;
			memset(ep_st, 0, sizeof(*ep_st));
		}
	}

	return count;
}

static const struct file_operations fops_endpoint_stats = {
	.open = ath6kl_debugfs_open,
	.read = ath6kl_endpoint_stats_read,
	.write = ath6kl_endpoint_stats_write,
	.owner = THIS_MODULE,
	.llseek = default_llseek,
};

static unsigned long ath6kl_get_num_reg(void)
{
	int i;
	unsigned long n_reg = 0;

	for (i = 0; i < ARRAY_SIZE(diag_reg); i++)
		n_reg = n_reg +
		     (diag_reg[i].reg_end - diag_reg[i].reg_start) / 4 + 1;

	return n_reg;
}

static bool ath6kl_dbg_is_diag_reg_valid(u32 reg_addr)
{
	int i;

	for (i = 0; i < ARRAY_SIZE(diag_reg); i++) {
		if (reg_addr >= diag_reg[i].reg_start &&
		    reg_addr <= diag_reg[i].reg_end)
			return true;
	}

	return false;
}

static ssize_t ath6kl_regread_read(struct file *file, char __user *user_buf,
				    size_t count, loff_t *ppos)
{
	struct ath6kl *ar = file->private_data;
	u8 buf[50];
	unsigned int len = 0;

	if (ar->debug.dbgfs_diag_reg)
		len += scnprintf(buf + len, sizeof(buf) - len, "0x%x\n",
				ar->debug.dbgfs_diag_reg);
	else
		len += scnprintf(buf + len, sizeof(buf) - len,
				 "All diag registers\n");

	return simple_read_from_buffer(user_buf, count, ppos, buf, len);
}

static ssize_t ath6kl_regread_write(struct file *file,
				    const char __user *user_buf,
				    size_t count, loff_t *ppos)
{
	struct ath6kl *ar = file->private_data;
	u8 buf[50];
	unsigned int len;
	unsigned long reg_addr;

	len = min(count, sizeof(buf) - 1);
	if (copy_from_user(buf, user_buf, len))
		return -EFAULT;

	buf[len] = '\0';

	if (strict_strtoul(buf, 0, &reg_addr))
		return -EINVAL;

	if ((reg_addr % 4) != 0)
		return -EINVAL;

	if (reg_addr && !ath6kl_dbg_is_diag_reg_valid(reg_addr))
		return -EINVAL;

	ar->debug.dbgfs_diag_reg = reg_addr;

	return count;
}

static const struct file_operations fops_diag_reg_read = {
	.read = ath6kl_regread_read,
	.write = ath6kl_regread_write,
	.open = ath6kl_debugfs_open,
	.owner = THIS_MODULE,
	.llseek = default_llseek,
};

static int ath6kl_regdump_open(struct inode *inode, struct file *file)
{
	struct ath6kl *ar = inode->i_private;
	u8 *buf;
	unsigned long int reg_len;
	unsigned int len = 0, n_reg;
	u32 addr;
	__le32 reg_val;
	int i, status;

	/* Dump all the registers if no register is specified */
	if (!ar->debug.dbgfs_diag_reg)
		n_reg = ath6kl_get_num_reg();
	else
		n_reg = 1;

	reg_len = n_reg * REG_OUTPUT_LEN_PER_LINE;
	if (n_reg > 1)
		reg_len += REGTYPE_STR_LEN;

	buf = vmalloc(reg_len);
	if (!buf)
		return -ENOMEM;

	if (n_reg == 1) {
		addr = ar->debug.dbgfs_diag_reg;

		status = ath6kl_diag_read32(ar,
				TARG_VTOP(ar->target_type, addr),
				(u32 *)&reg_val);
		if (status)
			goto fail_reg_read;

		len += scnprintf(buf + len, reg_len - len,
				 "0x%06x 0x%08x\n", addr, le32_to_cpu(reg_val));
		goto done;
	}

	for (i = 0; i < ARRAY_SIZE(diag_reg); i++) {
		len += scnprintf(buf + len, reg_len - len,
				"%s\n", diag_reg[i].reg_info);
		for (addr = diag_reg[i].reg_start;
		     addr <= diag_reg[i].reg_end; addr += 4) {
			status = ath6kl_diag_read32(ar,
					TARG_VTOP(ar->target_type, addr),
					(u32 *)&reg_val);
			if (status)
				goto fail_reg_read;

			len += scnprintf(buf + len, reg_len - len,
					"0x%06x 0x%08x\n",
					addr, le32_to_cpu(reg_val));
		}
	}

done:
	file->private_data = buf;
	return 0;

fail_reg_read:
	ath6kl_warn("Unable to read memory:%u\n", addr);
	vfree(buf);
	return -EIO;
}

static ssize_t ath6kl_regdump_read(struct file *file, char __user *user_buf,
				  size_t count, loff_t *ppos)
{
	u8 *buf = file->private_data;
	return simple_read_from_buffer(user_buf, count, ppos, buf, strlen(buf));
}

static int ath6kl_regdump_release(struct inode *inode, struct file *file)
{
	vfree(file->private_data);
	return 0;
}

static const struct file_operations fops_reg_dump = {
	.open = ath6kl_regdump_open,
	.read = ath6kl_regdump_read,
	.release = ath6kl_regdump_release,
	.owner = THIS_MODULE,
	.llseek = default_llseek,
};

static ssize_t ath6kl_lrssi_roam_write(struct file *file,
				       const char __user *user_buf,
				       size_t count, loff_t *ppos)
{
	struct ath6kl *ar = file->private_data;
	unsigned long lrssi_roam_threshold;
	char buf[32];
	ssize_t len;

	len = min(count, sizeof(buf) - 1);
	if (copy_from_user(buf, user_buf, len))
		return -EFAULT;

	buf[len] = '\0';
	if (strict_strtoul(buf, 0, &lrssi_roam_threshold))
		return -EINVAL;

	ar->lrssi_roam_threshold = lrssi_roam_threshold;

	ath6kl_wmi_set_roam_lrssi_cmd(ar->wmi, ar->lrssi_roam_threshold);

	return count;
}

static ssize_t ath6kl_lrssi_roam_read(struct file *file,
				      char __user *user_buf,
				      size_t count, loff_t *ppos)
{
	struct ath6kl *ar = file->private_data;
	char buf[32];
	unsigned int len;

	len = snprintf(buf, sizeof(buf), "%u\n", ar->lrssi_roam_threshold);

	return simple_read_from_buffer(user_buf, count, ppos, buf, len);
}

static const struct file_operations fops_lrssi_roam_threshold = {
	.read = ath6kl_lrssi_roam_read,
	.write = ath6kl_lrssi_roam_write,
	.open = ath6kl_debugfs_open,
	.owner = THIS_MODULE,
	.llseek = default_llseek,
};

static ssize_t ath6kl_regwrite_read(struct file *file,
				    char __user *user_buf,
				    size_t count, loff_t *ppos)
{
	struct ath6kl *ar = file->private_data;
	u8 buf[32];
	unsigned int len = 0;

	len = scnprintf(buf, sizeof(buf), "Addr: 0x%x Val: 0x%x\n",
			ar->debug.diag_reg_addr_wr, ar->debug.diag_reg_val_wr);

	return simple_read_from_buffer(user_buf, count, ppos, buf, len);
}

static ssize_t ath6kl_regwrite_write(struct file *file,
				     const char __user *user_buf,
				     size_t count, loff_t *ppos)
{
	struct ath6kl *ar = file->private_data;
	char buf[32];
	char *sptr, *token;
	unsigned int len = 0;
	u32 reg_addr, reg_val;

	len = min(count, sizeof(buf) - 1);
	if (copy_from_user(buf, user_buf, len))
		return -EFAULT;

	buf[len] = '\0';
	sptr = buf;

	token = strsep(&sptr, "=");
	if (!token)
		return -EINVAL;

	if (kstrtou32(token, 0, &reg_addr))
		return -EINVAL;

	if (!ath6kl_dbg_is_diag_reg_valid(reg_addr))
		return -EINVAL;

	if (kstrtou32(sptr, 0, &reg_val))
		return -EINVAL;

	ar->debug.diag_reg_addr_wr = reg_addr;
	ar->debug.diag_reg_val_wr = reg_val;

	if (ath6kl_diag_write32(ar, ar->debug.diag_reg_addr_wr,
				cpu_to_le32(ar->debug.diag_reg_val_wr)))
		return -EIO;

	return count;
}

static const struct file_operations fops_diag_reg_write = {
	.read = ath6kl_regwrite_read,
	.write = ath6kl_regwrite_write,
	.open = ath6kl_debugfs_open,
	.owner = THIS_MODULE,
	.llseek = default_llseek,
};

int ath6kl_debug_roam_tbl_event(struct ath6kl *ar, const void *buf,
				size_t len)
{
	const struct wmi_target_roam_tbl *tbl;
	u16 num_entries;

	if (len < sizeof(*tbl))
		return -EINVAL;

	tbl = (const struct wmi_target_roam_tbl *) buf;
	num_entries = le16_to_cpu(tbl->num_entries);
	if (sizeof(*tbl) + num_entries * sizeof(struct wmi_bss_roam_info) >
	    len)
		return -EINVAL;

	if (ar->debug.roam_tbl == NULL ||
	    ar->debug.roam_tbl_len < (unsigned int) len) {
		kfree(ar->debug.roam_tbl);
		ar->debug.roam_tbl = kmalloc(len, GFP_ATOMIC);
		if (ar->debug.roam_tbl == NULL)
			return -ENOMEM;
	}

	memcpy(ar->debug.roam_tbl, buf, len);
	ar->debug.roam_tbl_len = len;

	if (test_bit(ROAM_TBL_PEND, &ar->flag)) {
		clear_bit(ROAM_TBL_PEND, &ar->flag);
		wake_up(&ar->event_wq);
	}

	return 0;
}

static ssize_t ath6kl_roam_table_read(struct file *file, char __user *user_buf,
				      size_t count, loff_t *ppos)
{
	struct ath6kl *ar = file->private_data;
	int ret;
	long left;
	struct wmi_target_roam_tbl *tbl;
	u16 num_entries, i;
	char *buf;
	unsigned int len, buf_len;
	ssize_t ret_cnt;

	if (down_interruptible(&ar->sem))
		return -EBUSY;

	set_bit(ROAM_TBL_PEND, &ar->flag);

	ret = ath6kl_wmi_get_roam_tbl_cmd(ar->wmi);
	if (ret) {
		up(&ar->sem);
		return ret;
	}

	left = wait_event_interruptible_timeout(
		ar->event_wq, !test_bit(ROAM_TBL_PEND, &ar->flag), WMI_TIMEOUT);
	up(&ar->sem);

	if (left <= 0)
		return -ETIMEDOUT;

	if (ar->debug.roam_tbl == NULL)
		return -ENOMEM;

	tbl = (struct wmi_target_roam_tbl *) ar->debug.roam_tbl;
	num_entries = le16_to_cpu(tbl->num_entries);

	buf_len = 100 + num_entries * 100;
	buf = kzalloc(buf_len, GFP_KERNEL);
	if (buf == NULL)
		return -ENOMEM;
	len = 0;
	len += scnprintf(buf + len, buf_len - len,
			 "roam_mode=%u\n\n"
			 "# roam_util bssid rssi rssidt last_rssi util bias\n",
			 le16_to_cpu(tbl->roam_mode));

	for (i = 0; i < num_entries; i++) {
		struct wmi_bss_roam_info *info = &tbl->info[i];
		len += scnprintf(buf + len, buf_len - len,
				 "%d %pM %d %d %d %d %d\n",
				 a_sle32_to_cpu(info->roam_util), info->bssid,
				 info->rssi, info->rssidt, info->last_rssi,
				 info->util, info->bias);
	}

	if (len > buf_len)
		len = buf_len;

	ret_cnt = simple_read_from_buffer(user_buf, count, ppos, buf, len);

	kfree(buf);
	return ret_cnt;
}

static const struct file_operations fops_roam_table = {
	.read = ath6kl_roam_table_read,
	.open = ath6kl_debugfs_open,
	.owner = THIS_MODULE,
	.llseek = default_llseek,
};

static ssize_t ath6kl_force_roam_write(struct file *file,
				       const char __user *user_buf,
				       size_t count, loff_t *ppos)
{
	struct ath6kl *ar = file->private_data;
	int ret;
	char buf[20];
	size_t len;
	u8 bssid[ETH_ALEN];
	int i;
	int addr[ETH_ALEN];

	len = min(count, sizeof(buf) - 1);
	if (copy_from_user(buf, user_buf, len))
		return -EFAULT;
	buf[len] = '\0';

	if (sscanf(buf, "%02x:%02x:%02x:%02x:%02x:%02x",
		   &addr[0], &addr[1], &addr[2], &addr[3], &addr[4], &addr[5])
	    != ETH_ALEN)
		return -EINVAL;
	for (i = 0; i < ETH_ALEN; i++)
		bssid[i] = addr[i];

	ret = ath6kl_wmi_force_roam_cmd(ar->wmi, bssid);
	if (ret)
		return ret;

	return count;
}

static const struct file_operations fops_force_roam = {
	.write = ath6kl_force_roam_write,
	.open = ath6kl_debugfs_open,
	.owner = THIS_MODULE,
	.llseek = default_llseek,
};

static ssize_t ath6kl_roam_mode_write(struct file *file,
				      const char __user *user_buf,
				      size_t count, loff_t *ppos)
{
	struct ath6kl *ar = file->private_data;
	int ret;
	char buf[20];
	size_t len;
	enum wmi_roam_mode mode;

	len = min(count, sizeof(buf) - 1);
	if (copy_from_user(buf, user_buf, len))
		return -EFAULT;
	buf[len] = '\0';
	if (len > 0 && buf[len - 1] == '\n')
		buf[len - 1] = '\0';

	if (strcasecmp(buf, "default") == 0)
		mode = WMI_DEFAULT_ROAM_MODE;
	else if (strcasecmp(buf, "bssbias") == 0)
		mode = WMI_HOST_BIAS_ROAM_MODE;
	else if (strcasecmp(buf, "lock") == 0)
		mode = WMI_LOCK_BSS_MODE;
	else
		return -EINVAL;

	ret = ath6kl_wmi_set_roam_mode_cmd(ar->wmi, mode);
	if (ret)
		return ret;

	return count;
}

static const struct file_operations fops_roam_mode = {
	.write = ath6kl_roam_mode_write,
	.open = ath6kl_debugfs_open,
	.owner = THIS_MODULE,
	.llseek = default_llseek,
};

void ath6kl_debug_set_keepalive(struct ath6kl *ar, u8 keepalive)
{
	ar->debug.keepalive = keepalive;
}

static ssize_t ath6kl_keepalive_read(struct file *file, char __user *user_buf,
				     size_t count, loff_t *ppos)
{
	struct ath6kl *ar = file->private_data;
	char buf[16];
	int len;

	len = snprintf(buf, sizeof(buf), "%u\n", ar->debug.keepalive);

	return simple_read_from_buffer(user_buf, count, ppos, buf, len);
}

static ssize_t ath6kl_keepalive_write(struct file *file,
				      const char __user *user_buf,
				      size_t count, loff_t *ppos)
{
	struct ath6kl *ar = file->private_data;
	int ret;
	u8 val;

	ret = kstrtou8_from_user(user_buf, count, 0, &val);
	if (ret)
		return ret;

	ret = ath6kl_wmi_set_keepalive_cmd(ar->wmi, 0, val);
	if (ret)
		return ret;

	return count;
}

static const struct file_operations fops_keepalive = {
	.open = ath6kl_debugfs_open,
	.read = ath6kl_keepalive_read,
	.write = ath6kl_keepalive_write,
	.owner = THIS_MODULE,
	.llseek = default_llseek,
};

void ath6kl_debug_set_disconnect_timeout(struct ath6kl *ar, u8 timeout)
{
	ar->debug.disc_timeout = timeout;
}

static ssize_t ath6kl_disconnect_timeout_read(struct file *file,
					      char __user *user_buf,
					      size_t count, loff_t *ppos)
{
	struct ath6kl *ar = file->private_data;
	char buf[16];
	int len;

	len = snprintf(buf, sizeof(buf), "%u\n", ar->debug.disc_timeout);

	return simple_read_from_buffer(user_buf, count, ppos, buf, len);
}

static ssize_t ath6kl_disconnect_timeout_write(struct file *file,
					       const char __user *user_buf,
					       size_t count, loff_t *ppos)
{
	struct ath6kl *ar = file->private_data;
	int ret;
	u8 val;

	ret = kstrtou8_from_user(user_buf, count, 0, &val);
	if (ret)
		return ret;

	ret = ath6kl_wmi_disctimeout_cmd(ar->wmi, 0, val);
	if (ret)
		return ret;

	return count;
}

static const struct file_operations fops_disconnect_timeout = {
	.open = ath6kl_debugfs_open,
	.read = ath6kl_disconnect_timeout_read,
	.write = ath6kl_disconnect_timeout_write,
	.owner = THIS_MODULE,
	.llseek = default_llseek,
};

static ssize_t ath6kl_create_qos_write(struct file *file,
						const char __user *user_buf,
						size_t count, loff_t *ppos)
{

	struct ath6kl *ar = file->private_data;
	struct ath6kl_vif *vif;
	char buf[200];
	ssize_t len;
	char *sptr, *token;
	struct wmi_create_pstream_cmd pstream;
	u32 val32;
	u16 val16;

	vif = ath6kl_vif_first(ar);
	if (!vif)
		return -EIO;

	len = min(count, sizeof(buf) - 1);
	if (copy_from_user(buf, user_buf, len))
		return -EFAULT;
	buf[len] = '\0';
	sptr = buf;

	token = strsep(&sptr, " ");
	if (!token)
		return -EINVAL;
	if (kstrtou8(token, 0, &pstream.user_pri))
		return -EINVAL;

	token = strsep(&sptr, " ");
	if (!token)
		return -EINVAL;
	if (kstrtou8(token, 0, &pstream.traffic_direc))
		return -EINVAL;

	token = strsep(&sptr, " ");
	if (!token)
		return -EINVAL;
	if (kstrtou8(token, 0, &pstream.traffic_class))
		return -EINVAL;

	token = strsep(&sptr, " ");
	if (!token)
		return -EINVAL;
	if (kstrtou8(token, 0, &pstream.traffic_type))
		return -EINVAL;

	token = strsep(&sptr, " ");
	if (!token)
		return -EINVAL;
	if (kstrtou8(token, 0, &pstream.voice_psc_cap))
		return -EINVAL;

	token = strsep(&sptr, " ");
	if (!token)
		return -EINVAL;
	if (kstrtou32(token, 0, &val32))
		return -EINVAL;
	pstream.min_service_int = cpu_to_le32(val32);

	token = strsep(&sptr, " ");
	if (!token)
		return -EINVAL;
	if (kstrtou32(token, 0, &val32))
		return -EINVAL;
	pstream.max_service_int = cpu_to_le32(val32);

	token = strsep(&sptr, " ");
	if (!token)
		return -EINVAL;
	if (kstrtou32(token, 0, &val32))
		return -EINVAL;
	pstream.inactivity_int = cpu_to_le32(val32);

	token = strsep(&sptr, " ");
	if (!token)
		return -EINVAL;
	if (kstrtou32(token, 0, &val32))
		return -EINVAL;
	pstream.suspension_int = cpu_to_le32(val32);

	token = strsep(&sptr, " ");
	if (!token)
		return -EINVAL;
	if (kstrtou32(token, 0, &val32))
		return -EINVAL;
	pstream.service_start_time = cpu_to_le32(val32);

	token = strsep(&sptr, " ");
	if (!token)
		return -EINVAL;
	if (kstrtou8(token, 0, &pstream.tsid))
		return -EINVAL;

	token = strsep(&sptr, " ");
	if (!token)
		return -EINVAL;
	if (kstrtou16(token, 0, &val16))
		return -EINVAL;
	pstream.nominal_msdu = cpu_to_le16(val16);

	token = strsep(&sptr, " ");
	if (!token)
		return -EINVAL;
	if (kstrtou16(token, 0, &val16))
		return -EINVAL;
	pstream.max_msdu = cpu_to_le16(val16);

	token = strsep(&sptr, " ");
	if (!token)
		return -EINVAL;
	if (kstrtou32(token, 0, &val32))
		return -EINVAL;
	pstream.min_data_rate = cpu_to_le32(val32);

	token = strsep(&sptr, " ");
	if (!token)
		return -EINVAL;
	if (kstrtou32(token, 0, &val32))
		return -EINVAL;
	pstream.mean_data_rate = cpu_to_le32(val32);

	token = strsep(&sptr, " ");
	if (!token)
		return -EINVAL;
	if (kstrtou32(token, 0, &val32))
		return -EINVAL;
	pstream.peak_data_rate = cpu_to_le32(val32);

	token = strsep(&sptr, " ");
	if (!token)
		return -EINVAL;
	if (kstrtou32(token, 0, &val32))
		return -EINVAL;
	pstream.max_burst_size = cpu_to_le32(val32);

	token = strsep(&sptr, " ");
	if (!token)
		return -EINVAL;
	if (kstrtou32(token, 0, &val32))
		return -EINVAL;
	pstream.delay_bound = cpu_to_le32(val32);

	token = strsep(&sptr, " ");
	if (!token)
		return -EINVAL;
	if (kstrtou32(token, 0, &val32))
		return -EINVAL;
	pstream.min_phy_rate = cpu_to_le32(val32);

	token = strsep(&sptr, " ");
	if (!token)
		return -EINVAL;
	if (kstrtou32(token, 0, &val32))
		return -EINVAL;
	pstream.sba = cpu_to_le32(val32);

	token = strsep(&sptr, " ");
	if (!token)
		return -EINVAL;
	if (kstrtou32(token, 0, &val32))
		return -EINVAL;
	pstream.medium_time = cpu_to_le32(val32);

	ath6kl_wmi_create_pstream_cmd(ar->wmi, vif->fw_vif_idx, &pstream);

	return count;
}

static const struct file_operations fops_create_qos = {
	.write = ath6kl_create_qos_write,
	.open = ath6kl_debugfs_open,
	.owner = THIS_MODULE,
	.llseek = default_llseek,
};

static ssize_t ath6kl_delete_qos_write(struct file *file,
				const char __user *user_buf,
				size_t count, loff_t *ppos)
{

	struct ath6kl *ar = file->private_data;
	struct ath6kl_vif *vif;
	char buf[100];
	ssize_t len;
	char *sptr, *token;
	u8 traffic_class;
	u8 tsid;

	vif = ath6kl_vif_first(ar);
	if (!vif)
		return -EIO;

	len = min(count, sizeof(buf) - 1);
	if (copy_from_user(buf, user_buf, len))
		return -EFAULT;
	buf[len] = '\0';
	sptr = buf;

	token = strsep(&sptr, " ");
	if (!token)
		return -EINVAL;
	if (kstrtou8(token, 0, &traffic_class))
		return -EINVAL;

	token = strsep(&sptr, " ");
	if (!token)
		return -EINVAL;
	if (kstrtou8(token, 0, &tsid))
		return -EINVAL;

	ath6kl_wmi_delete_pstream_cmd(ar->wmi, vif->fw_vif_idx,
				      traffic_class, tsid);

	return count;
}

static const struct file_operations fops_delete_qos = {
	.write = ath6kl_delete_qos_write,
	.open = ath6kl_debugfs_open,
	.owner = THIS_MODULE,
	.llseek = default_llseek,
};

static ssize_t ath6kl_bgscan_int_write(struct file *file,
				const char __user *user_buf,
				size_t count, loff_t *ppos)
{
	struct ath6kl *ar = file->private_data;
	u16 bgscan_int;
	char buf[32];
	ssize_t len;

	len = min(count, sizeof(buf) - 1);
	if (copy_from_user(buf, user_buf, len))
		return -EFAULT;

	buf[len] = '\0';
	if (kstrtou16(buf, 0, &bgscan_int))
		return -EINVAL;

	if (bgscan_int == 0)
		bgscan_int = 0xffff;

	ath6kl_wmi_scanparams_cmd(ar->wmi, 0, 0, 0, bgscan_int, 0, 0, 0, 3,
				  0, 0, 0);

	return count;
}

static const struct file_operations fops_bgscan_int = {
	.write = ath6kl_bgscan_int_write,
	.open = ath6kl_debugfs_open,
	.owner = THIS_MODULE,
	.llseek = default_llseek,
};

static ssize_t ath6kl_listen_int_write(struct file *file,
						const char __user *user_buf,
						size_t count, loff_t *ppos)
{
	struct ath6kl *ar = file->private_data;
	u16 listen_int_t, listen_int_b;
	char buf[32];
	char *sptr, *token;
	ssize_t len;

	len = min(count, sizeof(buf) - 1);
	if (copy_from_user(buf, user_buf, len))
		return -EFAULT;

	buf[len] = '\0';
	sptr = buf;

	token = strsep(&sptr, " ");
	if (!token)
		return -EINVAL;

	if (kstrtou16(token, 0, &listen_int_t))
		return -EINVAL;

	if (kstrtou16(sptr, 0, &listen_int_b))
		return -EINVAL;

	if ((listen_int_t < 15) || (listen_int_t > 5000))
		return -EINVAL;

	if ((listen_int_b < 1) || (listen_int_b > 50))
		return -EINVAL;

	ar->listen_intvl_t = listen_int_t;
	ar->listen_intvl_b = listen_int_b;

	ath6kl_wmi_listeninterval_cmd(ar->wmi, 0, ar->listen_intvl_t,
				      ar->listen_intvl_b);

	return count;
}

static ssize_t ath6kl_listen_int_read(struct file *file,
						char __user *user_buf,
						size_t count, loff_t *ppos)
{
	struct ath6kl *ar = file->private_data;
<<<<<<< HEAD
	char buf[16];
	int len;

	len = snprintf(buf, sizeof(buf), "%u %u\n", ar->listen_intvl_t,
=======
	char buf[32];
	int len;

	len = scnprintf(buf, sizeof(buf), "%u %u\n", ar->listen_intvl_t,
>>>>>>> dc0d633e
					ar->listen_intvl_b);

	return simple_read_from_buffer(user_buf, count, ppos, buf, len);
}

static const struct file_operations fops_listen_int = {
	.read = ath6kl_listen_int_read,
	.write = ath6kl_listen_int_write,
	.open = ath6kl_debugfs_open,
	.owner = THIS_MODULE,
	.llseek = default_llseek,
};

static ssize_t ath6kl_power_params_write(struct file *file,
						const char __user *user_buf,
						size_t count, loff_t *ppos)
{
	struct ath6kl *ar = file->private_data;
	u8 buf[100];
	unsigned int len = 0;
	char *sptr, *token;
	u16 idle_period, ps_poll_num, dtim,
		tx_wakeup, num_tx;

	len = min(count, sizeof(buf) - 1);
	if (copy_from_user(buf, user_buf, len))
		return -EFAULT;
	buf[len] = '\0';
	sptr = buf;

	token = strsep(&sptr, " ");
	if (!token)
		return -EINVAL;
	if (kstrtou16(token, 0, &idle_period))
		return -EINVAL;

	token = strsep(&sptr, " ");
	if (!token)
		return -EINVAL;
	if (kstrtou16(token, 0, &ps_poll_num))
		return -EINVAL;

	token = strsep(&sptr, " ");
	if (!token)
		return -EINVAL;
	if (kstrtou16(token, 0, &dtim))
		return -EINVAL;

	token = strsep(&sptr, " ");
	if (!token)
		return -EINVAL;
	if (kstrtou16(token, 0, &tx_wakeup))
		return -EINVAL;

	token = strsep(&sptr, " ");
	if (!token)
		return -EINVAL;
	if (kstrtou16(token, 0, &num_tx))
		return -EINVAL;

	ath6kl_wmi_pmparams_cmd(ar->wmi, 0, idle_period, ps_poll_num,
				dtim, tx_wakeup, num_tx, 0);

	return count;
}

static const struct file_operations fops_power_params = {
	.write = ath6kl_power_params_write,
	.open = ath6kl_debugfs_open,
	.owner = THIS_MODULE,
	.llseek = default_llseek,
};

int ath6kl_debug_init(struct ath6kl *ar)
{
	ar->debug.fwlog_buf.buf = vmalloc(ATH6KL_FWLOG_SIZE);
	if (ar->debug.fwlog_buf.buf == NULL)
		return -ENOMEM;

	ar->debug.fwlog_tmp = kmalloc(ATH6KL_FWLOG_SLOT_SIZE, GFP_KERNEL);
	if (ar->debug.fwlog_tmp == NULL) {
		vfree(ar->debug.fwlog_buf.buf);
		return -ENOMEM;
	}

	spin_lock_init(&ar->debug.fwlog_lock);

	/*
	 * Actually we are lying here but don't know how to read the mask
	 * value from the firmware.
	 */
	ar->debug.fwlog_mask = 0;

	ar->debugfs_phy = debugfs_create_dir("ath6kl",
					     ar->wiphy->debugfsdir);
	if (!ar->debugfs_phy) {
		vfree(ar->debug.fwlog_buf.buf);
		kfree(ar->debug.fwlog_tmp);
		return -ENOMEM;
	}

	debugfs_create_file("tgt_stats", S_IRUSR, ar->debugfs_phy, ar,
			    &fops_tgt_stats);

	debugfs_create_file("credit_dist_stats", S_IRUSR, ar->debugfs_phy, ar,
			    &fops_credit_dist_stats);

	debugfs_create_file("endpoint_stats", S_IRUSR | S_IWUSR,
			    ar->debugfs_phy, ar, &fops_endpoint_stats);

	debugfs_create_file("fwlog", S_IRUSR, ar->debugfs_phy, ar,
			    &fops_fwlog);

	debugfs_create_file("fwlog_mask", S_IRUSR | S_IWUSR, ar->debugfs_phy,
			    ar, &fops_fwlog_mask);

	debugfs_create_file("reg_addr", S_IRUSR | S_IWUSR, ar->debugfs_phy, ar,
			    &fops_diag_reg_read);

	debugfs_create_file("reg_dump", S_IRUSR, ar->debugfs_phy, ar,
			    &fops_reg_dump);

	debugfs_create_file("lrssi_roam_threshold", S_IRUSR | S_IWUSR,
			    ar->debugfs_phy, ar, &fops_lrssi_roam_threshold);

	debugfs_create_file("reg_write", S_IRUSR | S_IWUSR,
			    ar->debugfs_phy, ar, &fops_diag_reg_write);

	debugfs_create_file("war_stats", S_IRUSR, ar->debugfs_phy, ar,
			    &fops_war_stats);

	debugfs_create_file("roam_table", S_IRUSR, ar->debugfs_phy, ar,
			    &fops_roam_table);

	debugfs_create_file("force_roam", S_IWUSR, ar->debugfs_phy, ar,
			    &fops_force_roam);

	debugfs_create_file("roam_mode", S_IWUSR, ar->debugfs_phy, ar,
			    &fops_roam_mode);

	debugfs_create_file("keepalive", S_IRUSR | S_IWUSR, ar->debugfs_phy, ar,
			    &fops_keepalive);

	debugfs_create_file("disconnect_timeout", S_IRUSR | S_IWUSR,
			    ar->debugfs_phy, ar, &fops_disconnect_timeout);

	debugfs_create_file("create_qos", S_IWUSR, ar->debugfs_phy, ar,
				&fops_create_qos);

	debugfs_create_file("delete_qos", S_IWUSR, ar->debugfs_phy, ar,
				&fops_delete_qos);

	debugfs_create_file("bgscan_interval", S_IWUSR,
				ar->debugfs_phy, ar, &fops_bgscan_int);

	debugfs_create_file("power_params", S_IWUSR, ar->debugfs_phy, ar,
						&fops_power_params);

	return 0;
}

void ath6kl_debug_cleanup(struct ath6kl *ar)
{
	vfree(ar->debug.fwlog_buf.buf);
	kfree(ar->debug.fwlog_tmp);
	kfree(ar->debug.roam_tbl);
}

#endif<|MERGE_RESOLUTION|>--- conflicted
+++ resolved
@@ -1551,17 +1551,10 @@
 						size_t count, loff_t *ppos)
 {
 	struct ath6kl *ar = file->private_data;
-<<<<<<< HEAD
-	char buf[16];
-	int len;
-
-	len = snprintf(buf, sizeof(buf), "%u %u\n", ar->listen_intvl_t,
-=======
 	char buf[32];
 	int len;
 
 	len = scnprintf(buf, sizeof(buf), "%u %u\n", ar->listen_intvl_t,
->>>>>>> dc0d633e
 					ar->listen_intvl_b);
 
 	return simple_read_from_buffer(user_buf, count, ppos, buf, len);
